language: python
python:
    - '3.4'
    - '3.5'
    - '3.6'
sudo: false
cache: pip
install:
- python setup.py install
- pip install -rdev-requirements.txt
script:
<<<<<<< HEAD
- py.test -v -s tests
=======
- py.test -v -s tests
deploy:
  provider: pypi
  user: noplay
  password:
    secure: Fa66zp8ML4oSGwzkUMZi07MIYfO3tbS5gHFUaLN2mk2MBknhCjDYexmFJqT//sC/+xqv6sSJE6rz1EPoy/THbxj8R96ZgIyiUZIbDCbzgdy92d7J/eusrDoNdpApBLke8NqQqtFETb3addMZZNofQ3IDANFD2m2jY+KECU8z8NI=
  on:
    tags: true
    repo: GNS3/gns3-server
>>>>>>> fea77398
<|MERGE_RESOLUTION|>--- conflicted
+++ resolved
@@ -9,9 +9,6 @@
 - python setup.py install
 - pip install -rdev-requirements.txt
 script:
-<<<<<<< HEAD
-- py.test -v -s tests
-=======
 - py.test -v -s tests
 deploy:
   provider: pypi
@@ -20,5 +17,4 @@
     secure: Fa66zp8ML4oSGwzkUMZi07MIYfO3tbS5gHFUaLN2mk2MBknhCjDYexmFJqT//sC/+xqv6sSJE6rz1EPoy/THbxj8R96ZgIyiUZIbDCbzgdy92d7J/eusrDoNdpApBLke8NqQqtFETb3addMZZNofQ3IDANFD2m2jY+KECU8z8NI=
   on:
     tags: true
-    repo: GNS3/gns3-server
->>>>>>> fea77398
+    repo: GNS3/gns3-server
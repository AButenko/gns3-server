--- conflicted
+++ resolved
@@ -13,14 +13,10 @@
 jobs:
   build:
 
-    runs-on: ${{ matrix.os }}
+    runs-on: ubuntu-latest
 
     strategy:
       matrix:
-<<<<<<< HEAD
-        os: [ubuntu-latest]
-=======
->>>>>>> 6cb8b9a7
         python-version: ["3.6", "3.7", "3.8", "3.9", "3.10"]
 
     steps:

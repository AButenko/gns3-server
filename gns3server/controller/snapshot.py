--- conflicted
+++ resolved
@@ -127,15 +127,9 @@
             if os.path.exists(project_files_path):
                 await wait_run_in_executor(shutil.rmtree, project_files_path)
             with open(self._path, "rb") as f:
-<<<<<<< HEAD
-                project = await import_project(
-                    self._project.controller, self._project.id, f, location=self._project.path
-                )
-=======
                 project = await import_project(self._project.controller, self._project.id, f, location=self._project.path,
                                                auto_start=self._project.auto_start, auto_open=self._project.auto_open,
                                                auto_close=self._project.auto_close)
->>>>>>> 3524e227
         except (OSError, PermissionError) as e:
             raise ControllerError(str(e))
         await project.open()

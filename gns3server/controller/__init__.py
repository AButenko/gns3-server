#!/usr/bin/env python
#
# Copyright (C) 2016 GNS3 Technologies Inc.
#
# This program is free software: you can redistribute it and/or modify
# it under the terms of the GNU General Public License as published by
# the Free Software Foundation, either version 3 of the License, or
# (at your option) any later version.
#
# This program is distributed in the hope that it will be useful,
# but WITHOUT ANY WARRANTY; without even the implied warranty of
# MERCHANTABILITY or FITNESS FOR A PARTICULAR PURPOSE.  See the
# GNU General Public License for more details.
#
# You should have received a copy of the GNU General Public License
# along with this program.  If not, see <http://www.gnu.org/licenses/>.

import os
import json
import socket
import shutil
import asyncio
import aiohttp

from ..config import Config
from .project import Project
from .compute import Compute, ComputeError
from .notification import Notification
from .symbols import Symbols
from ..version import __version__
from .topology import load_topology
from .gns3vm import GNS3VM
from ..utils.get_resource import get_resource

import logging
log = logging.getLogger(__name__)


class Controller:
    """The controller is responsible to manage one or more compute servers"""

    def __init__(self):
        self._computes = {}
        self._projects = {}
        self._notification = Notification(self)
        self.gns3vm = GNS3VM(self)
        self.symbols = Symbols()
        # Store settings shared by the different GUI will be replace by dedicated API later
        self._settings = {}

        self._config_file = os.path.join(Config.instance().config_dir, "gns3_controller.conf")
        log.info("Load controller configuration file {}".format(self._config_file))

    @asyncio.coroutine
    def start(self):
        log.info("Start controller")
<<<<<<< HEAD
        self.load_base_files()
        yield from self.load()
=======

>>>>>>> 39106ac3
        server_config = Config.instance().get_section_config("Server")
        host = server_config.get("host", "localhost")

        # If console_host is 0.0.0.0 client will use the ip they use
        # to connect to the controller
        console_host = host
        if host == "0.0.0.0":
            host = "127.0.0.1"

        name = socket.gethostname()
        if name == "gns3vm":
            name = "Main server"

        yield from self.add_compute(compute_id="local",
                                    name=name,
                                    protocol=server_config.get("protocol", "http"),
                                    host=host,
                                    console_host=console_host,
                                    port=server_config.getint("port", 3080),
                                    user=server_config.get("user", ""),
                                    password=server_config.get("password", ""),
                                    force=True)
        yield from self._load_controller_settings()
        yield from self.load_projects()
        yield from self.gns3vm.auto_start_vm()
        yield from self._project_auto_open()

    @asyncio.coroutine
    def stop(self):
        log.info("Stop controller")
        for project in self._projects.values():
            yield from project.close()
        for compute in self._computes.values():
            try:
                yield from compute.close()
            # We don't care if a compute is down at this step
            except (ComputeError, aiohttp.web_exceptions.HTTPError, OSError):
                pass
        yield from self.gns3vm.exit_vm()
        self._computes = {}
        self._projects = {}

    def save(self):
        """
        Save the controller configuration on disk
        """
        data = {
            "computes": [],
            "settings": self._settings,
            "gns3vm": self.gns3vm.__json__(),
            "version": __version__
        }

        for c in self._computes.values():
            if c.id != "local" and c.id != "vm":
                data["computes"].append({
                    "host": c.host,
                    "name": c.name,
                    "port": c.port,
                    "protocol": c.protocol,
                    "user": c.user,
                    "password": c.password,
                    "compute_id": c.id
                })
        os.makedirs(os.path.dirname(self._config_file), exist_ok=True)
        with open(self._config_file, 'w+') as f:
            json.dump(data, f, indent=4)

    @asyncio.coroutine
    def _load_controller_settings(self):
        """
        Reload the controller configuration from disk
        """
        try:
            if not os.path.exists(self._config_file):
                yield from self._import_gns3_gui_conf()
                self.save()
            with open(self._config_file) as f:
                data = json.load(f)
        except (OSError, ValueError) as e:
            log.critical("Cannot load %s: %s", self._config_file, str(e))
            return

        if "settings" in data:
            self._settings = data["settings"]
        if "gns3vm" in data:
            self.gns3vm.settings = data["gns3vm"]

        for c in data["computes"]:
            try:
                yield from self.add_compute(**c)
            except aiohttp.web_exceptions.HTTPConflict:
                pass  # Skip not available servers at loading

    @asyncio.coroutine
    def load_projects(self):
        """
        Preload the list of projects from disk
        """
        server_config = Config.instance().get_section_config("Server")
        projects_path = os.path.expanduser(server_config.get("projects_path", "~/GNS3/projects"))
        os.makedirs(projects_path, exist_ok=True)
        try:
            for project_path in os.listdir(projects_path):
                project_dir = os.path.join(projects_path, project_path)
                if os.path.isdir(project_dir):
                    for file in os.listdir(project_dir):
                        if file.endswith(".gns3"):
                            try:
                                yield from self.load_project(os.path.join(project_dir, file), load=False)
                            except (aiohttp.web_exceptions.HTTPConflict, NotImplementedError):
                                pass  # Skip not compatible projects
        except OSError as e:
            log.error(str(e))

    def load_base_files(self):
        """
        At startup we copy base file to the user location to allow
        them to customize it
        """
        dst_path = self.configs_path()
        src_path = get_resource('configs')
        try:
            for file in os.listdir(src_path):
                if not os.path.exists(os.path.join(dst_path, file)):
                    shutil.copy(os.path.join(src_path, file), os.path.join(dst_path, file))
        except OSError:
            pass

    def images_path(self):
        """
        Get the image storage directory
        """
        server_config = Config.instance().get_section_config("Server")
        images_path = os.path.expanduser(server_config.get("images_path", "~/GNS3/projects"))
        os.makedirs(images_path, exist_ok=True)
        return images_path

    def configs_path(self):
        """
        Get the configs storage directory
        """
        server_config = Config.instance().get_section_config("Server")
        images_path = os.path.expanduser(server_config.get("configs_path", "~/GNS3/projects"))
        os.makedirs(images_path, exist_ok=True)
        return images_path

    @asyncio.coroutine
    def _import_gns3_gui_conf(self):
        """
        Import old config from GNS3 GUI
        """
        config_file = os.path.join(os.path.dirname(self._config_file), "gns3_gui.conf")
        if os.path.exists(config_file):
            with open(config_file) as f:
                data = json.load(f)
                server_settings = data.get("Servers", {})
                for remote in server_settings.get("remote_servers", []):
                    yield from self.add_compute(
                        host=remote.get("host", "localhost"),
                        port=remote.get("port", 3080),
                        protocol=remote.get("protocol", "http"),
                        name=remote.get("url"),
                        user=remote.get("user"),
                        password=remote.get("password")
                    )
                if "vm" in server_settings:
                    vmname = None
                    vm_settings = server_settings["vm"]
                    if vm_settings["virtualization"] == "VMware":
                        engine = "vmware"
                        vmname = vm_settings.get("vmname", "")
                    elif vm_settings["virtualization"] == "VirtualBox":
                        engine = "virtualbox"
                        vmname = vm_settings.get("vmname", "")
                    else:
                        engine = "remote"
                        # In case of remote server we match the compute with url parameter
                        for compute in self._computes.values():
                            if compute.host == vm_settings.get("remote_vm_host") and compute.port == vm_settings.get("remote_vm_port"):
                                vmname = compute.name

                    if vm_settings.get("auto_stop", True):
                        when_exit = "stop"
                    else:
                        when_exit = "keep"

                    self.gns3vm.settings = {
                        "engine": engine,
                        "enable": vm_settings.get("auto_start", False),
                        "when_exit": when_exit,
                        "headless": vm_settings.get("headless", False),
                        "vmname": vmname
                    }

    @property
    def settings(self):
        """
        Store settings shared by the different GUI will be replace by dedicated API later. Dictionnary
        """
        return self._settings

    @settings.setter
    def settings(self, val):
        self._settings = val
        self.notification.emit("settings.updated", val)

    @asyncio.coroutine
    def add_compute(self, compute_id=None, name=None, force=False, connect=True, **kwargs):
        """
        Add a server to the dictionary of compute servers controlled by this controller

        :param compute_id: Compute server identifier
        :param name: Compute name
        :param force: True skip security check
        :param connect: True connect to the compute immediately
        :param kwargs: See the documentation of Compute
        """
        if compute_id not in self._computes:

            # We disallow to create from the outside the local and VM server
            if (compute_id == 'local' or compute_id == 'vm') and not force:
                return None

            # It seem we have error with a gns3vm imported as a remote server and conflict
            # with GNS3 VM settings. That's why we ignore server name gns3vm
            if name == 'gns3vm':
                return None

            for compute in self._computes.values():
                if name and compute.name == name and not force:
                    raise aiohttp.web.HTTPConflict(text='Compute name "{}" already exists'.format(name))

            compute = Compute(compute_id=compute_id, controller=self, name=name, **kwargs)
            self._computes[compute.id] = compute
            self.save()
            if connect:
                yield from compute.connect()
            self.notification.emit("compute.created", compute.__json__())
            return compute
        else:
            if connect:
                yield from self._computes[compute_id].connect()
            self.notification.emit("compute.updated", self._computes[compute_id].__json__())
            return self._computes[compute_id]

    @asyncio.coroutine
    def close_compute_projects(self, compute):
        """
        Close projects running on a compute
        """
        for project in self._projects.values():
            if compute in project.computes:
                yield from project.close()

    @asyncio.coroutine
    def delete_compute(self, compute_id):
        """
        Delete a compute node. Project using this compute will be close

        :param compute_id: Compute server identifier
        """
        try:
            compute = self.get_compute(compute_id)
        except aiohttp.web.HTTPNotFound:
            return
        yield from self.close_compute_projects(compute)
        yield from compute.close()
        del self._computes[compute_id]
        self.save()
        self.notification.emit("compute.deleted", compute.__json__())

    @property
    def notification(self):
        """
        The notification system
        """
        return self._notification

    @property
    def computes(self):
        """
        :returns: The dictionary of compute server managed by this controller
        """
        return self._computes

    def get_compute(self, compute_id):
        """
        Returns a compute server or raise a 404 error.
        """
        try:
            return self._computes[compute_id]
        except KeyError:
            if compute_id == "vm":
                raise aiohttp.web.HTTPNotFound(text="You try to use a node on the GNS3 VM server but the GNS3 VM is not configured")
            raise aiohttp.web.HTTPNotFound(text="Compute ID {} doesn't exist".format(compute_id))

    def has_compute(self, compute_id):
        """
        Return True if the compute exist in the controller
        """
        return compute_id in self._computes

    @asyncio.coroutine
    def add_project(self, project_id=None, name=None, **kwargs):
        """
        Creates a project or returns an existing project

        :param project_id: Project ID
        :param name: Project name
        :param kwargs: See the documentation of Project
        """
        if project_id not in self._projects:

            for project in self._projects.values():
                if name and project.name == name:
                    raise aiohttp.web.HTTPConflict(text='Project name "{}" already exists'.format(name))
            project = Project(project_id=project_id, controller=self, name=name, **kwargs)
            self._projects[project.id] = project
            return self._projects[project.id]
        return self._projects[project_id]

    def get_project(self, project_id):
        """
        Returns a project or raise a 404 error.
        """
        try:
            return self._projects[project_id]
        except KeyError:
            raise aiohttp.web.HTTPNotFound(text="Project ID {} doesn't exist".format(project_id))

    @asyncio.coroutine
    def get_loaded_project(self, project_id):
        """
        Returns a project or raise a 404 error.

        If project is not finished to load wait for it
        """
        project = self.get_project(project_id)
        yield from project.wait_loaded()
        return project

    def remove_project(self, project):
        if project.id in self._projects:
            del self._projects[project.id]

    @asyncio.coroutine
    def load_project(self, path, load=True):
        """
        Load a project from a .gns3

        :param path: Path of the .gns3
        :param load: Load the topology
        """
        topo_data = load_topology(path)
        topo_data.pop("topology")
        topo_data.pop("version")
        topo_data.pop("revision")
        topo_data.pop("type")

        if topo_data["project_id"] in self._projects:
            project = self._projects[topo_data["project_id"]]
        else:
            project = yield from self.add_project(path=os.path.dirname(path), status="closed", filename=os.path.basename(path), **topo_data)
        if load or project.auto_open:
            yield from project.open()
        return project

    @asyncio.coroutine
    def _project_auto_open(self):
        """
        Auto open the project with auto open enable
        """
        for project in self._projects.values():
            if project.auto_open:
                yield from project.open()

    def get_free_project_name(self, base_name):
        """
        Generate a free project name base on the base name
        """
        names = [p.name for p in self._projects.values()]
        if base_name not in names:
            return base_name
        i = 1

        projects_path = self.projects_directory()

        while True:
            new_name = "{}-{}".format(base_name, i)
            if new_name not in names and not os.path.exists(os.path.join(projects_path, new_name)):
                break
            i += 1
            if i > 1000000:
                raise aiohttp.web.HTTPConflict(text="A project name could not be allocated (node limit reached?)")
        return new_name

    @property
    def projects(self):
        """
        :returns: The dictionary of computes managed by GNS3
        """
        return self._projects

    def projects_directory(self):
        server_config = Config.instance().get_section_config("Server")
        return os.path.expanduser(server_config.get("projects_path", "~/GNS3/projects"))

    @staticmethod
    def instance():
        """
        Singleton to return only on instance of Controller.

        :returns: instance of Controller
        """

        if not hasattr(Controller, '_instance') or Controller._instance is None:
            Controller._instance = Controller()
        return Controller._instance<|MERGE_RESOLUTION|>--- conflicted
+++ resolved
@@ -54,12 +54,7 @@
     @asyncio.coroutine
     def start(self):
         log.info("Start controller")
-<<<<<<< HEAD
         self.load_base_files()
-        yield from self.load()
-=======
-
->>>>>>> 39106ac3
         server_config = Config.instance().get_section_config("Server")
         host = server_config.get("host", "localhost")
 

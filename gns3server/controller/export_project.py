--- conflicted
+++ resolved
@@ -30,12 +30,7 @@
 log = logging.getLogger(__name__)
 
 
-<<<<<<< HEAD
-async def export_project(project, temporary_dir, include_images=False, keep_compute_id=False, allow_all_nodes=False):
-=======
-@asyncio.coroutine
-def export_project(project, temporary_dir, include_images=False, keep_compute_id=False, allow_all_nodes=False, reset_mac_addresses=False):
->>>>>>> 62c51edb
+async def export_project(project, temporary_dir, include_images=False, keep_compute_id=False, allow_all_nodes=False, reset_mac_addresses=False):
     """
     Export a project to a zip file.
 
@@ -66,11 +61,7 @@
     # First we process the .gns3 in order to be sure we don't have an error
     for file in os.listdir(project._path):
         if file.endswith(".gns3"):
-<<<<<<< HEAD
-            await _patch_project_file(project, os.path.join(project._path, file), zstream, include_images, keep_compute_id, allow_all_nodes, temporary_dir)
-=======
-            yield from _patch_project_file(project, os.path.join(project._path, file), zstream, include_images, keep_compute_id, allow_all_nodes, temporary_dir, reset_mac_addresses)
->>>>>>> 62c51edb
+            await _patch_project_file(project, os.path.join(project._path, file), zstream, include_images, keep_compute_id, allow_all_nodes, temporary_dir, reset_mac_addresses)
 
     # Export the local files
     for root, dirs, files in os.walk(project._path, topdown=True, followlinks=False):
@@ -168,12 +159,7 @@
     return True
 
 
-<<<<<<< HEAD
-async def _patch_project_file(project, path, zstream, include_images, keep_compute_id, allow_all_nodes, temporary_dir):
-=======
-@asyncio.coroutine
-def _patch_project_file(project, path, zstream, include_images, keep_compute_id, allow_all_nodes, temporary_dir, reset_mac_addresses):
->>>>>>> 62c51edb
+async def _patch_project_file(project, path, zstream, include_images, keep_compute_id, allow_all_nodes, temporary_dir, reset_mac_addresses):
     """
     Patch a project file (.gns3) to export a project.
     The .gns3 file is renamed to project.gns3

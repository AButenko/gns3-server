--- conflicted
+++ resolved
@@ -440,17 +440,13 @@
                 }
             )
         if topology_dump:
-<<<<<<< HEAD
-            return {"nodes": res, "link_id": self._id, "filters": self._filters, "suspend": self._suspended}
-=======
             return {
                 "nodes": res,
                 "link_id": self._id,
                 "filters": self._filters,
                 "link_style": self._link_style,
-                "suspend": self._suspended
+                "suspend": self._suspended,
             }
->>>>>>> 3524e227
         return {
             "nodes": res,
             "link_id": self._id,
@@ -461,10 +457,6 @@
             "capture_compute_id": self.capture_compute_id,
             "link_type": self._link_type,
             "filters": self._filters,
-<<<<<<< HEAD
             "suspend": self._suspended,
-=======
             "link_style": self._link_style,
-            "suspend": self._suspended
->>>>>>> 3524e227
         }
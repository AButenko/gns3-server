# -*- coding: utf-8 -*-
#
# Copyright (C) 2015 GNS3 Technologies Inc.
#
# This program is free software: you can redistribute it and/or modify
# it under the terms of the GNU General Public License as published by
# the Free Software Foundation, either version 3 of the License, or
# (at your option) any later version.
#
# This program is distributed in the hope that it will be useful,
# but WITHOUT ANY WARRANTY; without even the implied warranty of
# MERCHANTABILITY or FITNESS FOR A PARTICULAR PURPOSE.  See the
# GNU General Public License for more details.
#
# You should have received a copy of the GNU General Public License
# along with this program.  If not, see <http://www.gnu.org/licenses/>.

import os
from aiohttp.web import HTTPConflict

from ...web.route import Route
from ...schemas.iou import IOU_CREATE_SCHEMA
from ...schemas.iou import IOU_UPDATE_SCHEMA
from ...schemas.iou import IOU_OBJECT_SCHEMA
from ...schemas.iou import IOU_NIO_SCHEMA
from ...schemas.iou import IOU_CAPTURE_SCHEMA
from ...schemas.iou import IOU_INITIAL_CONFIG_SCHEMA
from ...schemas.iou import IOU_LIST_VMS_SCHEMA
from ...modules.iou import IOU


class IOUHandler:

    """
    API entry points for IOU.
    """

    @classmethod
    @Route.post(
        r"/projects/{project_id}/iou/vms",
        parameters={
            "project_id": "UUID for the project"
        },
        status_codes={
            201: "Instance created",
            400: "Invalid request",
            409: "Conflict"
        },
        description="Create a new IOU instance",
        input=IOU_CREATE_SCHEMA,
        output=IOU_OBJECT_SCHEMA)
    def create(request, response):

        iou = IOU.instance()
        vm = yield from iou.create_vm(request.json.pop("name"),
                                      request.match_info["project_id"],
                                      request.json.get("vm_id"),
                                      console=request.json.get("console"))

        for name, value in request.json.items():
            if hasattr(vm, name) and getattr(vm, name) != value:
                setattr(vm, name, value)
        response.set_status(201)
        response.json(vm)

    @classmethod
    @Route.get(
        r"/projects/{project_id}/iou/vms/{vm_id}",
        parameters={
            "project_id": "UUID for the project",
            "vm_id": "UUID for the instance"
        },
        status_codes={
            200: "Success",
            400: "Invalid request",
            404: "Instance doesn't exist"
        },
        description="Get a IOU instance",
        output=IOU_OBJECT_SCHEMA)
    def show(request, response):

        iou_manager = IOU.instance()
        vm = iou_manager.get_vm(request.match_info["vm_id"], project_id=request.match_info["project_id"])
        response.json(vm)

    @classmethod
    @Route.put(
        r"/projects/{project_id}/iou/vms/{vm_id}",
        parameters={
            "project_id": "UUID for the project",
            "vm_id": "UUID for the instance"
        },
        status_codes={
            200: "Instance updated",
            400: "Invalid request",
            404: "Instance doesn't exist",
            409: "Conflict"
        },
        description="Update a IOU instance",
        input=IOU_UPDATE_SCHEMA,
        output=IOU_OBJECT_SCHEMA)
    def update(request, response):

        iou_manager = IOU.instance()
        vm = iou_manager.get_vm(request.match_info["vm_id"], project_id=request.match_info["project_id"])

        for name, value in request.json.items():
            if hasattr(vm, name) and getattr(vm, name) != value:
                setattr(vm, name, value)
        response.json(vm)

    @classmethod
    @Route.delete(
        r"/projects/{project_id}/iou/vms/{vm_id}",
        parameters={
            "project_id": "UUID for the project",
            "vm_id": "UUID for the instance"
        },
        status_codes={
            204: "Instance deleted",
            400: "Invalid request",
            404: "Instance doesn't exist"
        },
        description="Delete a IOU instance")
    def delete(request, response):

        yield from IOU.instance().delete_vm(request.match_info["vm_id"])
        response.set_status(204)

    @classmethod
    @Route.post(
        r"/projects/{project_id}/iou/vms/{vm_id}/start",
        parameters={
            "project_id": "UUID for the project",
            "vm_id": "UUID for the instance"
        },
        status_codes={
            204: "Instance started",
            400: "Invalid request",
            404: "Instance doesn't exist"
        },
        description="Start a IOU instance")
    def start(request, response):

        iou_manager = IOU.instance()
        vm = iou_manager.get_vm(request.match_info["vm_id"], project_id=request.match_info["project_id"])
        yield from vm.start()
        response.set_status(204)

    @classmethod
    @Route.post(
        r"/projects/{project_id}/iou/vms/{vm_id}/stop",
        parameters={
            "project_id": "UUID for the project",
            "vm_id": "UUID for the instance"
        },
        status_codes={
            204: "Instance stopped",
            400: "Invalid request",
            404: "Instance doesn't exist"
        },
        description="Stop a IOU instance")
    def stop(request, response):

        iou_manager = IOU.instance()
        vm = iou_manager.get_vm(request.match_info["vm_id"], project_id=request.match_info["project_id"])
        yield from vm.stop()
        response.set_status(204)

    @classmethod
    @Route.post(
        r"/projects/{project_id}/iou/vms/{vm_id}/reload",
        parameters={
            "project_id": "UUID for the project",
            "vm_id": "UUID for the instance",
        },
        status_codes={
            204: "Instance reloaded",
            400: "Invalid request",
            404: "Instance doesn't exist"
        },
        description="Reload a IOU instance")
    def reload(request, response):

        iou_manager = IOU.instance()
        vm = iou_manager.get_vm(request.match_info["vm_id"], project_id=request.match_info["project_id"])
        yield from vm.reload()
        response.set_status(204)

    @Route.post(
        r"/projects/{project_id}/iou/vms/{vm_id}/adapters/{adapter_number:\d+}/ports/{port_number:\d+}/nio",
        parameters={
            "project_id": "UUID for the project",
            "vm_id": "UUID for the instance",
            "adapter_number": "Network adapter where the nio is located",
            "port_number": "Port where the nio should be added"
        },
        status_codes={
            201: "NIO created",
            400: "Invalid request",
            404: "Instance doesn't exist"
        },
        description="Add a NIO to a IOU instance",
        input=IOU_NIO_SCHEMA,
        output=IOU_NIO_SCHEMA)
    def create_nio(request, response):

        iou_manager = IOU.instance()
        vm = iou_manager.get_vm(request.match_info["vm_id"], project_id=request.match_info["project_id"])
        nio = iou_manager.create_nio(vm.iouyap_path, request.json)
        vm.adapter_add_nio_binding(int(request.match_info["adapter_number"]), int(request.match_info["port_number"]), nio)
        response.set_status(201)
        response.json(nio)

    @classmethod
    @Route.delete(
        r"/projects/{project_id}/iou/vms/{vm_id}/adapters/{adapter_number:\d+}/ports/{port_number:\d+}/nio",
        parameters={
            "project_id": "UUID for the project",
            "vm_id": "UUID for the instance",
            "adapter_number": "Network adapter where the nio is located",
            "port_number": "Port from where the nio should be removed"
        },
        status_codes={
            204: "NIO deleted",
            400: "Invalid request",
            404: "Instance doesn't exist"
        },
        description="Remove a NIO from a IOU instance")
    def delete_nio(request, response):

        iou_manager = IOU.instance()
        vm = iou_manager.get_vm(request.match_info["vm_id"], project_id=request.match_info["project_id"])
        vm.adapter_remove_nio_binding(int(request.match_info["adapter_number"]), int(request.match_info["port_number"]))
        response.set_status(204)

    @Route.post(
        r"/projects/{project_id}/iou/vms/{vm_id}/adapters/{adapter_number:\d+}/ports/{port_number:\d+}/start_capture",
        parameters={
            "project_id": "UUID for the project",
            "vm_id": "UUID for the instance",
            "adapter_number": "Adapter to start a packet capture",
            "port_number": "Port on the adapter"
        },
        status_codes={
            200: "Capture started",
            400: "Invalid request",
            404: "Instance doesn't exist",
            409: "VM not started"
        },
        description="Start a packet capture on a IOU VM instance",
        input=IOU_CAPTURE_SCHEMA)
    def start_capture(request, response):

        iou_manager = IOU.instance()
        vm = iou_manager.get_vm(request.match_info["vm_id"], project_id=request.match_info["project_id"])
        adapter_number = int(request.match_info["adapter_number"])
        port_number = int(request.match_info["port_number"])
        pcap_file_path = os.path.join(vm.project.capture_working_directory(), request.json["capture_file_name"])

        if not vm.is_running():
            raise HTTPConflict(text="Cannot capture traffic on a non started VM")
        yield from vm.start_capture(adapter_number, port_number, pcap_file_path, request.json["data_link_type"])
        response.json({"pcap_file_path": str(pcap_file_path)})

    @Route.post(
        r"/projects/{project_id}/iou/vms/{vm_id}/adapters/{adapter_number:\d+}/ports/{port_number:\d+}/stop_capture",
        parameters={
            "project_id": "UUID for the project",
            "vm_id": "UUID for the instance",
            "adapter_number": "Adapter to stop a packet capture",
            "port_number": "Port on the adapter (always 0)"
        },
        status_codes={
            204: "Capture stopped",
            400: "Invalid request",
            404: "Instance doesn't exist",
            409: "VM not started"
        },
        description="Stop a packet capture on a IOU VM instance")
    def stop_capture(request, response):

        iou_manager = IOU.instance()
        vm = iou_manager.get_vm(request.match_info["vm_id"], project_id=request.match_info["project_id"])

        if not vm.is_running():
            raise HTTPConflict(text="Cannot capture traffic on a non started VM")

        adapter_number = int(request.match_info["adapter_number"])
        port_number = int(request.match_info["port_number"])
        yield from vm.stop_capture(adapter_number, port_number)
        response.set_status(204)

    @Route.get(
        r"/projects/{project_id}/iou/vms/{vm_id}/initial_config",
        status_codes={
            200: "Initial config retrieved",
            400: "Invalid request",
            404: "Instance doesn't exist"
        },
        output=IOU_INITIAL_CONFIG_SCHEMA,
        description="Retrieve the initial config content")
    def show_initial_config(request, response):

        iou_manager = IOU.instance()
        vm = iou_manager.get_vm(request.match_info["vm_id"],
                                project_id=request.match_info["project_id"])
        response.set_status(200)
<<<<<<< HEAD
        response.json({"content": vm.initial_config})

    @Route.get(
        r"/iou/vms",
        status_codes={
            200: "List of IOU VM retrieved",
        },
        description="Retrieve the list of IOU VMS",
        output=IOU_LIST_VMS_SCHEMA)
    def list_vms(request, response):

        iou_manager = IOU.instance()
        vms = yield from iou_manager.list_images()
        response.set_status(200)
        response.json(vms)
=======
        response.json({"content": vm.initial_config_content})
>>>>>>> 7e991cc4
<|MERGE_RESOLUTION|>--- conflicted
+++ resolved
@@ -60,6 +60,8 @@
         for name, value in request.json.items():
             if hasattr(vm, name) and getattr(vm, name) != value:
                 setattr(vm, name, value)
+        if "initial_config_content" in request.json:
+            vm.initial_config = request.json.get("initial_config_content")
         response.set_status(201)
         response.json(vm)
 
@@ -107,6 +109,8 @@
         for name, value in request.json.items():
             if hasattr(vm, name) and getattr(vm, name) != value:
                 setattr(vm, name, value)
+        if "initial_config_content" in request.json:
+            vm.initial_config = request.json.get("initial_config_content")
         response.json(vm)
 
     @classmethod
@@ -306,8 +310,7 @@
         vm = iou_manager.get_vm(request.match_info["vm_id"],
                                 project_id=request.match_info["project_id"])
         response.set_status(200)
-<<<<<<< HEAD
-        response.json({"content": vm.initial_config})
+        response.json({"content": vm.initial_config_content})
 
     @Route.get(
         r"/iou/vms",
@@ -322,6 +325,3 @@
         vms = yield from iou_manager.list_images()
         response.set_status(200)
         response.json(vms)
-=======
-        response.json({"content": vm.initial_config_content})
->>>>>>> 7e991cc4

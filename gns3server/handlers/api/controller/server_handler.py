# -*- coding: utf-8 -*-
#
# Copyright (C) 2015 GNS3 Technologies Inc.
#
# This program is free software: you can redistribute it and/or modify
# it under the terms of the GNU General Public License as published by
# the Free Software Foundation, either version 3 of the License, or
# (at your option) any later version.
#
# This program is distributed in the hope that it will be useful,
# but WITHOUT ANY WARRANTY; without even the implied warranty of
# MERCHANTABILITY or FITNESS FOR A PARTICULAR PURPOSE.  See the
# GNU General Public License for more details.
#
# You should have received a copy of the GNU General Public License
# along with this program.  If not, see <http://www.gnu.org/licenses/>.

from gns3server.web.route import Route
from gns3server.config import Config
from gns3server.controller import Controller
from gns3server.schemas.version import VERSION_SCHEMA
from gns3server.version import __version__
from gns3server.utils.asyncio import asyncio_ensure_future

from aiohttp.web import HTTPConflict, HTTPForbidden

import os
import psutil
import shutil
import asyncio
import platform

import logging
log = logging.getLogger(__name__)


class ServerHandler:

    @classmethod
    @Route.post(
        r"/shutdown",
        description="Shutdown the local server",
        status_codes={
            201: "Server is shutting down",
            403: "Server shutdown refused"
        })
    def shutdown(request, response):

        config = Config.instance()
        if config.get_section_config("Server").getboolean("local", False) is False:
            raise HTTPForbidden(text="You can only stop a local server")

        log.info("Start shutting down the server")

        # close all the projects first
        controller = Controller.instance()
        projects = controller.projects.values()

        tasks = []
        for project in projects:
            tasks.append(asyncio_ensure_future(project.close()))

        if tasks:
            done, _ = yield from asyncio.wait(tasks)
            for future in done:
                try:
                    future.result()
                except Exception as e:
                    log.error("Could not close project {}".format(e), exc_info=1)
                    continue

        # then shutdown the server itself
        from gns3server.web.web_server import WebServer
        server = WebServer.instance()
<<<<<<< HEAD
        asyncio_ensure_future(server.shutdown_server())
=======
        try:
            asyncio_ensure_future(server.shutdown_server())
        except asyncio.CancelledError:
            pass
>>>>>>> b7dd8b51
        response.set_status(201)

    @Route.get(
        r"/version",
        description="Retrieve the server version number",
        output=VERSION_SCHEMA)
    def version(request, response):

        config = Config.instance()
        local_server = config.get_section_config("Server").getboolean("local", False)
        response.json({"version": __version__, "local": local_server})

    @Route.post(
        r"/version",
        description="Check if version is the same as the server",
        output=VERSION_SCHEMA,
        input=VERSION_SCHEMA,
        status_codes={
            200: "Same version",
            409: "Invalid version"
        })
    def check_version(request, response):
        if request.json["version"] != __version__:
            raise HTTPConflict(text="Client version {} is not the same as server version {}".format(request.json["version"], __version__))
        response.json({"version": __version__})

    @Route.get(
        r"/settings",
        description="Retrieve gui settings from the server. Temporary will we removed in later release")
    def read_settings(request, response):

        settings = None
        while True:
            # The init of the server could take some times
            # we ensure settings are loaded before returning them
            settings = Controller.instance().settings

            if settings is not None:
                break
            yield from asyncio.sleep(0.5)
        response.json(settings)

    @Route.post(
        r"/settings",
        description="Write gui settings on the server. Temporary will we removed in later releases",
        status_codes={
            201: "Settings saved"
        })
    def write_settings(request, response):
        controller = Controller.instance()
        if controller.settings is None:  # Server is not loaded ignore settings update to prevent buggy client sync issue
            return
        try:
            controller.settings = request.json
        except (OSError, PermissionError) as e:
            raise HTTPConflict(text="Can't save the settings {}".format(str(e)))
        response.json(controller.settings)
        response.set_status(201)

    @Route.post(
        r"/debug",
        description="Dump debug information to disk (debug directory in config directory). Work only for local server",
        status_codes={
            201: "Writed"
        })
    def debug(request, response):

        config = Config.instance()
        if config.get_section_config("Server").getboolean("local", False) is False:
            raise HTTPForbidden(text="You can only debug a local server")

        debug_dir = os.path.join(config.config_dir, "debug")
        try:
            if os.path.exists(debug_dir):
                shutil.rmtree(debug_dir)
            os.makedirs(debug_dir)
            with open(os.path.join(debug_dir, "controller.txt"), "w+") as f:
                f.write(ServerHandler._getDebugData())
        except Exception as e:
            # If something is wrong we log the info to the log and we hope the log will be include correctly to the debug export
            log.error("Could not export debug informations {}".format(e), exc_info=1)

        try:
            if Controller.instance().gns3vm.engine == "vmware":
                vmx_path = Controller.instance().gns3vm.current_engine().vmx_path
                if vmx_path:
                    shutil.copy(vmx_path, os.path.join(debug_dir, os.path.basename(vmx_path)))
        except OSError as e:
            # If something is wrong we log the info to the log and we hope the log will be include correctly to the debug export
            log.error("Could not copy VMware VMX file {}".format(e), exc_info=1)

        for compute in list(Controller.instance().computes.values()):
            try:
                r = yield from compute.get("/debug", raw=True)
                data = r.body.decode("utf-8")
            except Exception as e:
                data = str(e)
            with open(os.path.join(debug_dir, "compute_{}.txt".format(compute.id)), "w+") as f:
                f.write("Compute ID: {}\n".format(compute.id))
                f.write(data)

        response.set_status(201)

    @staticmethod
    def _getDebugData():
        try:
            connections = psutil.net_connections()
        # You need to be root for OSX
        except psutil.AccessDenied:
            connections = None

        try:
            addrs = ["* {}: {}".format(key, val) for key, val in psutil.net_if_addrs().items()]
        except UnicodeDecodeError:
            addrs = ["INVALID ADDR WITH UNICODE CHARACTERS"]

        data = """Version: {version}
OS: {os}
Python: {python}
CPU: {cpu}
Memory: {memory}

Networks:
{addrs}

Open connections:
{connections}

Processus:
""".format(
            version=__version__,
            os=platform.platform(),
            python=platform.python_version(),
            memory=psutil.virtual_memory(),
            cpu=psutil.cpu_times(),
            connections=connections,
            addrs="\n".join(addrs)
        )
        for proc in psutil.process_iter():
            try:
                psinfo = proc.as_dict(attrs=["name", "exe"])
                data += "* {} {}\n".format(psinfo["name"], psinfo["exe"])
            except psutil.NoSuchProcess:
                pass

        data += "\n\nProjects"
        for project in Controller.instance().projects.values():
            data += "\n\nProject name: {}\nProject ID: {}\n".format(project.name, project.id)
            for link in project.links.values():
                data += "Link {}: {}".format(link.id, link.debug_link_data)

        return data<|MERGE_RESOLUTION|>--- conflicted
+++ resolved
@@ -72,14 +72,10 @@
         # then shutdown the server itself
         from gns3server.web.web_server import WebServer
         server = WebServer.instance()
-<<<<<<< HEAD
-        asyncio_ensure_future(server.shutdown_server())
-=======
         try:
             asyncio_ensure_future(server.shutdown_server())
         except asyncio.CancelledError:
             pass
->>>>>>> b7dd8b51
         response.set_status(201)
 
     @Route.get(
@@ -134,6 +130,7 @@
             return
         try:
             controller.settings = request.json
+            #controller.save()
         except (OSError, PermissionError) as e:
             raise HTTPConflict(text="Can't save the settings {}".format(str(e)))
         response.json(controller.settings)

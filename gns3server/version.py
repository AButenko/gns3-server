# -*- coding: utf-8 -*-
#
# Copyright (C) 2015 GNS3 Technologies Inc.
#
# This program is free software: you can redistribute it and/or modify
# it under the terms of the GNU General Public License as published by
# the Free Software Foundation, either version 3 of the License, or
# (at your option) any later version.
#
# This program is distributed in the hope that it will be useful,
# but WITHOUT ANY WARRANTY; without even the implied warranty of
# MERCHANTABILITY or FITNESS FOR A PARTICULAR PURPOSE.  See the
# GNU General Public License for more details.
#
# You should have received a copy of the GNU General Public License
# along with this program.  If not, see <http://www.gnu.org/licenses/>.

# __version__ is a human-readable version number.

# __version_info__ is a four-tuple for programmatic comparison. The first
# three numbers are the components of the version number. The fourth
# is zero for an official release, positive for a development branch,
# or negative for a release candidate or beta (after the base version
# number has been incremented)

<<<<<<< HEAD
__version__ = "2.3.0dev2"
__version_info__ = (2, 3, 0, 99)
=======
__version__ = "2.2.16dev1"
__version_info__ = (2, 2, 16, 99)
>>>>>>> 362701f5

if "dev" in __version__:
    try:
        import os
        import subprocess
        if os.path.exists(os.path.join(os.path.dirname(os.path.abspath(__file__)), "..", ".git")):
            r = subprocess.check_output(["git", "rev-parse", "--short", "HEAD"]).decode().strip()
            __version__ = "{}-{}".format(__version__, r)
    except Exception as e:
        print(e)<|MERGE_RESOLUTION|>--- conflicted
+++ resolved
@@ -23,13 +23,8 @@
 # or negative for a release candidate or beta (after the base version
 # number has been incremented)
 
-<<<<<<< HEAD
-__version__ = "2.3.0dev2"
-__version_info__ = (2, 3, 0, 99)
-=======
-__version__ = "2.2.16dev1"
-__version_info__ = (2, 2, 16, 99)
->>>>>>> 362701f5
+__version__ = "3.0.0dev1"
+__version_info__ = (3, 0, 0, 99)
 
 if "dev" in __version__:
     try:

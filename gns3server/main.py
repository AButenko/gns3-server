--- conflicted
+++ resolved
@@ -65,71 +65,12 @@
     Entry point for GNS3 server
     """
 
-<<<<<<< HEAD
     if not sys.platform.startswith("win"):
         if "--daemon" in sys.argv:
             daemonize()
     from gns3server.run import run
     run()
-=======
-    level = logging.INFO
-    args = parse_arguments(sys.argv[1:], Config.instance().get_section_config("Server"))
-    if args.debug:
-        level = logging.DEBUG
 
-    user_log = init_logger(level, logfile=args.log, quiet=args.quiet)
-    user_log.info("GNS3 server version {}".format(__version__))
-    current_year = datetime.date.today().year
-    user_log.info("Copyright (c) 2007-{} GNS3 Technologies Inc.".format(current_year))
-
-    for config_file in Config.instance().get_config_files():
-        user_log.info("Config file {} loaded".format(config_file))
-
-    set_config(args)
-    server_config = Config.instance().get_section_config("Server")
-    if server_config.getboolean("local"):
-        log.warning("Local mode is enabled. Beware, clients will have full control on your filesystem")
-
-    # we only support Python 3 version >= 3.3
-    if sys.version_info < (3, 3):
-        raise RuntimeError("Python 3.3 or higher is required")
-
-    user_log.info("Running with Python {major}.{minor}.{micro} and has PID {pid}".format(
-                  major=sys.version_info[0], minor=sys.version_info[1],
-                  micro=sys.version_info[2], pid=os.getpid()))
-
-    # check for the correct locale (UNIX/Linux only)
-    locale_check()
-
-    try:
-        os.getcwd()
-    except FileNotFoundError:
-        log.critical("The current working directory doesn't exist")
-        return
-
-    Project.clean_project_directory()
-
-    CrashReport.instance()
-
-    try:
-        host = server_config["host"].encode("idna").decode()
-    except UnicodeError:
-        log.critical("Invalid hostname %s", server_config["host"])
-        return
-
-    port = int(server_config["port"])
-    server = Server.instance(host, port)
-    try:
-        server.run()
-    except OSError as e:
-        # This is to ignore OSError: [WinError 0] The operation completed successfully exception on Windows.
-        if not sys.platform.startswith("win") and not e.winerror == 0:
-            raise
-    except Exception as e:
-        log.critical("Critical error while running the server: {}".format(e), exc_info=1)
-        CrashReport.instance().capture_exception()
-        return
->>>>>>> 0476f293
 
 if __name__ == '__main__':
     main()
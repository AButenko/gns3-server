--- conflicted
+++ resolved
@@ -68,11 +68,7 @@
         connection_success = False
         last_exception = None
         while time.time() - begin < timeout:
-<<<<<<< HEAD
-            await asyncio.sleep(0.01)
-=======
-            yield from asyncio.sleep(0.1)
->>>>>>> 62c51edb
+            await asyncio.sleep(0.1)
             try:
                 self._reader, self._writer = await asyncio.open_connection(host, self._port)
             except OSError as e:
@@ -87,12 +83,8 @@
             log.info("Connected to uBridge hypervisor on {}:{} after {:.4f} seconds".format(host, self._port, time.time() - begin))
 
         try:
-<<<<<<< HEAD
+            await asyncio.sleep(0.1)
             version = await self.send("hypervisor version")
-=======
-            yield from asyncio.sleep(0.1)
-            version = yield from self.send("hypervisor version")
->>>>>>> 62c51edb
             self._version = version[0].split("-", 1)[0]
         except IndexError:
             self._version = "Unknown"
@@ -241,11 +233,7 @@
                                             .format(host=self._host, port=self._port, command=command, run=self.is_running()))
                     else:
                         retries += 1
-<<<<<<< HEAD
-                        await asyncio.sleep(0.1)
-=======
-                        yield from asyncio.sleep(0.5)
->>>>>>> 62c51edb
+                        await asyncio.sleep(0.5)
                         continue
                 retries = 0
                 buf += chunk.decode("utf-8")

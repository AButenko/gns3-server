--- conflicted
+++ resolved
@@ -145,11 +145,7 @@
         },
         "console_type": {
             "description": "Console type",
-<<<<<<< HEAD
             "enum": ["vnc", "telnet", "http", "https", "spice", "spice+agent", "none", None]
-=======
-            "enum": ["vnc", "telnet", "http", "https", "spice", "none", None]
->>>>>>> 297bbd91
         },
         "properties": {
             "description": "Properties specific to an emulator",

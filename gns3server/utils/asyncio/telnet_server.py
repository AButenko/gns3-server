--- conflicted
+++ resolved
@@ -425,15 +425,9 @@
     loop = asyncio.get_event_loop()
 
     process = loop.run_until_complete(asyncio_ensure_future(asyncio.subprocess.create_subprocess_exec("/bin/sh", "-i",
-<<<<<<< HEAD
-                                                                                              stdout=asyncio.subprocess.PIPE,
-                                                                                              stderr=asyncio.subprocess.STDOUT,
-                                                                                              stdin=asyncio.subprocess.PIPE)))
-=======
                                                                                                       stdout=asyncio.subprocess.PIPE,
                                                                                                       stderr=asyncio.subprocess.STDOUT,
                                                                                                       stdin=asyncio.subprocess.PIPE)))
->>>>>>> b7dd8b51
     server = AsyncioTelnetServer(reader=process.stdout, writer=process.stdin, binary=False, echo=False)
 
     coro = asyncio.start_server(server.run, '127.0.0.1', 4444, loop=loop)

#!/usr/bin/env python
#
# Copyright (C) 2017 GNS3 Technologies Inc.
#
# This program is free software: you can redistribute it and/or modify
# it under the terms of the GNU General Public License as published by
# the Free Software Foundation, either version 3 of the License, or
# (at your option) any later version.
#
# This program is distributed in the hope that it will be useful,
# but WITHOUT ANY WARRANTY; without even the implied warranty of
# MERCHANTABILITY or FITNESS FOR A PARTICULAR PURPOSE.  See the
# GNU General Public License for more details.
#
# You should have received a copy of the GNU General Public License
# along with this program.  If not, see <http://www.gnu.org/licenses/>.


import sys
import asyncio
import inspect
import io

from prompt_toolkit import prompt
from prompt_toolkit.history import InMemoryHistory
from prompt_toolkit.contrib.completers import WordCompleter
from prompt_toolkit.enums import DEFAULT_BUFFER
from prompt_toolkit.eventloop.base import EventLoop
from prompt_toolkit.interface import CommandLineInterface
from prompt_toolkit.layout.screen import Size
from prompt_toolkit.shortcuts import create_prompt_application, create_asyncio_eventloop
from prompt_toolkit.terminal.vt100_output import Vt100_Output
from prompt_toolkit.input import StdinInput

from gns3server.utils.asyncio.telnet_server import AsyncioTelnetServer, TelnetConnection
from gns3server.utils.asyncio.input_stream import InputStream


class EmbedShell:
    """
    An asynchronous shell use for stuff like EthernetSwitch console
    or built in VPCS
    """

    def __init__(self, reader=None, writer=None, loop=None, welcome_message=None):
        self._loop = loop
        self._reader = reader
        self._writer = writer
        self._prompt = "> "
        self._welcome_message = welcome_message

    @property
    def writer(self):
        return self._writer

    @writer.setter
    def writer(self, val):
        self._writer = val

    @property
    def reader(self):
        return self._reader

    @reader.setter
    def reader(self, val):
        self._reader = val

    @property
    def prompt(self):
        return self._prompt

    @prompt.setter
    def prompt(self, val):
        self._prompt = val

    @property
    def welcome_message(self):
        return self._welcome_message

    @welcome_message.setter
    def welcome_message(self, welcome_message):
        self._welcome_message = welcome_message

    async def help(self, *args):
        """
        Show help
        """
        res = ""
        if len(args) == 0:
            res = "Help:\n"
        for name, value in inspect.getmembers(self):
            if not inspect.isgeneratorfunction(value):
                continue
            if name.startswith("_") or (len(args) and name != args[0]) or name == "run":
                continue
            doc = inspect.getdoc(value)
            res += name
            if len(args) and doc:
                res += ": " + doc
            elif doc:
                res += ": " + doc.split("\n")[0]
            res += "\n"
        if len(args) == 0:
            res += "\nhelp command for details about a command\n"
        return res

    async def _parse_command(self, text):
        cmd = text.split(" ")
        found = False
        if cmd[0] == "?":
            cmd[0] = "help"

        # when there is no command specified just return empty result
        if not cmd[0].strip():
            return ""

        for (name, meth) in inspect.getmembers(self):
            if name == cmd[0]:
                cmd.pop(0)
                res = await meth(*cmd)
                found = True
                break
        if not found:
            res = f"Command not found {cmd[0]}\n" + (await self.help())
        return res

    async def run(self):
        if self._welcome_message:
            self._writer.feed_data(self._welcome_message.encode())
        while True:
            self._writer.feed_data(self._prompt.encode())
            result = await self._reader.readline()
            result = result.decode().strip("\n")
            res = await self._parse_command(result)
            self._writer.feed_data(res.encode())

    def get_commands(self):
        """
        Returns commands available to execute
        :return: list of (name, doc) tuples
        """
        commands = []
        for name, value in inspect.getmembers(self):
            if not inspect.isgeneratorfunction(value):
                continue
            if name.startswith("_") or name == "run":
                continue
            doc = inspect.getdoc(value)
            commands.append((name, doc))
        return commands


class PatchedStdinInput(StdinInput):
    """
    `prompt_toolkit.input.StdinInput` checks whether stdin is tty or not, we don't need do that.
    Fixes issue when PyCharm runs own terminal without emulation.
    https://github.com/GNS3/gns3-server/issues/1172
    """

    def __init__(self, stdin=None):
        self.stdin = stdin or sys.stdin
        try:
            self.stdin.fileno()
        except io.UnsupportedOperation:
            if "idlelib.run" in sys.modules:
                raise io.UnsupportedOperation("Stdin is not a terminal. Running from Idle is not supported.")
            else:
                raise io.UnsupportedOperation("Stdin is not a terminal.")


class UnstoppableEventLoop(EventLoop):
    """
    Partially fake event loop which cannot be stopped by CommandLineInterface
    """

    def __init__(self, loop):
        self._loop = loop

    def close(self):
        " Ignore. "

    def stop(self):
        " Ignore. "

    def run_in_executor(self, *args, **kwargs):
        return self._loop.run_in_executor(*args, **kwargs)

    def call_from_executor(self, callback, **kwargs):
        self._loop.call_from_executor(callback, **kwargs)

    def add_reader(self, fd, callback):
        raise NotImplementedError

    def remove_reader(self, fd):
        raise NotImplementedError


class ShellConnection(TelnetConnection):
    def __init__(self, reader, writer, shell, window_size_changed_callback, loop):
        super().__init__(reader, writer, window_size_changed_callback)
        self._shell = shell
        self._loop = loop
        self._cli = None
        self._cb = None
        self._size = Size(rows=40, columns=79)
        self.encoding = "utf-8"

    async def connected(self):
        # prompt_toolkit internally checks if it's on windows during output rendering but
        # we need to force that we use Vt100_Output not Win32_Output
        from prompt_toolkit import renderer

        renderer.is_windows = lambda: False

        def get_size():
            return self._size

        self._cli = CommandLineInterface(
            application=create_prompt_application(self._shell.prompt),
            eventloop=UnstoppableEventLoop(create_asyncio_eventloop(self._loop)),
            input=PatchedStdinInput(sys.stdin),
            output=Vt100_Output(self, get_size),
        )

        self._cb = self._cli.create_eventloop_callbacks()
        self._inputstream = InputStream(self._cb.feed_key)
        # Taken from prompt_toolkit telnet server
        # https://github.com/jonathanslenders/python-prompt-toolkit/blob/99fa7fae61c9b4ed9767ead3b4f9b1318cfa875d/prompt_toolkit/contrib/telnet/server.py#L165
        self._cli._is_running = True

        if self._shell.welcome_message is not None:
            self.send(self._shell.welcome_message.encode())

        self._cli._redraw()

    async def disconnected(self):
        pass

    @asyncio.coroutine
    def window_size_changed(self, columns, rows):
        self._size = Size(rows=rows, columns=columns)
        self._cb.terminal_size_changed()
        if self._window_size_changed_callback:
            yield from self._window_size_changed_callback(columns, rows)

    async def feed(self, data):
        data = data.decode()
        self._inputstream.feed(data)
        self._cli._redraw()

        # Prompt toolkit has returned the command
        if self._cli.is_returning:
            try:
                returned_value = self._cli.return_value()
            except (EOFError, KeyboardInterrupt) as e:
                # don't close terminal, just keep it alive
                self.close()
                return

            command = returned_value.text

            res = await self._shell._parse_command(command)
            self.send(res.encode())
            self.reset()

    def reset(self):
        """ Resets terminal screen"""
        self._cli.reset()
        self._cli.buffers[DEFAULT_BUFFER].reset()
        self._cli.renderer.request_absolute_cursor_position()
        self._cli._redraw()

    def write(self, data):
        """ Compat with CLI"""
        self.send(data)

    def flush(self):
        """ Compat with CLI"""
        pass


def create_telnet_shell(shell, loop=None):
    """
    Run a shell application with a telnet frontend
    :param application: An EmbedShell instance
    :param loop: The event loop
    :returns: Telnet server
    """

    if loop is None:
        loop = asyncio.get_event_loop()

    def factory(reader, writer, window_size_changed_callback):
        return ShellConnection(reader, writer, shell, window_size_changed_callback, loop)

    return AsyncioTelnetServer(binary=True, echo=True, naws=True, connection_factory=factory)


def create_stdin_shell(shell, loop=None):
    """
    Run a shell application with a stdin frontend

    :param application: An EmbedShell instance
    :param loop: The event loop
    :returns: Telnet server
    """

    async def feed_stdin(loop, reader, shell):
        history = InMemoryHistory()
        completer = WordCompleter([name for name, _ in shell.get_commands()], ignore_case=True)
        while True:
            line = await prompt(
                ">", patch_stdout=True, return_asyncio_coroutine=True, history=history, completer=completer
            )
            line += "\n"
            reader.feed_data(line.encode())

    async def read_stdout(writer):
        while True:
            c = await writer.read(1)
            print(c.decode(), end="")
            sys.stdout.flush()

    reader = asyncio.StreamReader()
    writer = asyncio.StreamReader()
    shell.reader = reader
    shell.writer = writer
    if loop is None:
        loop = asyncio.get_event_loop()

    reader_task = loop.create_task(feed_stdin(loop, reader, shell))
    writer_task = loop.create_task(read_stdout(writer))
    shell_task = loop.create_task(shell.run())
    return asyncio.gather(shell_task, writer_task, reader_task)


if __name__ == "__main__":
    loop = asyncio.get_event_loop()

    class Demo(EmbedShell):
        async def hello(self, *args):
            """
            Hello world

            This command accept arguments: hello tutu will display tutu
            """

            async def world():
                await asyncio.sleep(2)
                if len(args):
                    return " ".join(args)
                else:
                    return "world\n"

            return await world()

    # Demo using telnet
    shell = Demo(welcome_message="Welcome!\n")
    server = create_telnet_shell(shell, loop=loop)
<<<<<<< HEAD
    coro = asyncio.start_server(server.run, "127.0.0.1", 4444, loop=loop)
=======
    coro = asyncio.start_server(server.run, '127.0.0.1', 4444)
>>>>>>> 59a89c5f
    s = loop.run_until_complete(coro)
    try:
        loop.run_forever()
    except KeyboardInterrupt:
        pass

    # Demo using stdin
    # loop.run_until_complete(create_stdin_shell(Demo()))
    # loop.close()<|MERGE_RESOLUTION|>--- conflicted
+++ resolved
@@ -357,11 +357,7 @@
     # Demo using telnet
     shell = Demo(welcome_message="Welcome!\n")
     server = create_telnet_shell(shell, loop=loop)
-<<<<<<< HEAD
-    coro = asyncio.start_server(server.run, "127.0.0.1", 4444, loop=loop)
-=======
-    coro = asyncio.start_server(server.run, '127.0.0.1', 4444)
->>>>>>> 59a89c5f
+    coro = asyncio.start_server(server.run, "127.0.0.1", 4444)
     s = loop.run_until_complete(coro)
     try:
         loop.run_forever()

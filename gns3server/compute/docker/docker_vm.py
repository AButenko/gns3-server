# -*- coding: utf-8 -*-
#
# Copyright (C) 2015 GNS3 Technologies Inc.
#
# This program is free software: you can redistribute it and/or modify
# it under the terms of the GNU General Public License as published by
# the Free Software Foundation, either version 3 of the License, or
# (at your option) any later version.
#
# This program is distributed in the hope that it will be useful,
# but WITHOUT ANY WARRANTY; without even the implied warranty of
# MERCHANTABILITY or FITNESS FOR A PARTICULAR PURPOSE.  See the
# GNU General Public License for more details.
#
# You should have received a copy of the GNU General Public License
# along with this program.  If not, see <http://www.gnu.org/licenses/>.

"""
Docker container instance.
"""

import asyncio
import shutil
import psutil
import shlex
import aiohttp
import subprocess
import os

from gns3server.utils.asyncio.telnet_server import AsyncioTelnetServer
from gns3server.utils.asyncio.raw_command_server import AsyncioRawCommandServer
from gns3server.utils.asyncio import wait_for_file_creation
from gns3server.utils.asyncio import monitor_process
from gns3server.utils.get_resource import get_resource

from gns3server.ubridge.ubridge_error import UbridgeError, UbridgeNamespaceError
from ..base_node import BaseNode

from ..adapters.ethernet_adapter import EthernetAdapter
from ..nios.nio_udp import NIOUDP
from .docker_error import (
    DockerError,
    DockerHttp304Error,
    DockerHttp404Error
)

import logging
log = logging.getLogger(__name__)


class DockerVM(BaseNode):
    """
    Docker container implementation.

    :param name: Docker container name
    :param node_id: Node identifier
    :param project: Project instance
    :param manager: Manager instance
    :param image: Docker image
    :param console: TCP console port
    :param console_type: Console type
    :param aux: TCP aux console port
    :param console_resolution: Resolution of the VNC display
    :param console_http_port: Port to redirect HTTP queries
    :param console_http_path: Url part with the path of the web interface
    :param extra_hosts: Hosts which will be written into /etc/hosts into docker conainer
    """

    def __init__(self, name, node_id, project, manager, image, console=None, aux=None, start_command=None,
                 adapters=None, environment=None, console_type="telnet", console_resolution="1024x768",
                 console_http_port=80, console_http_path="/", extra_hosts=None):

        super().__init__(name, node_id, project, manager, console=console, aux=aux, allocate_aux=True, console_type=console_type)

        # force the latest image if no version is specified
        if ":" not in image:
            image = "{}:latest".format(image)
        self._image = image
        self._start_command = start_command
        self._environment = environment
        self._cid = None
        self._ethernet_adapters = []
        self._temporary_directory = None
        self._telnet_servers = []
        self._xvfb_process = None
        self._vnc_process = None
        self._console_resolution = console_resolution
        self._console_http_path = console_http_path
        self._console_http_port = console_http_port
        self._console_websocket = None
        self._extra_hosts = extra_hosts
        self._permissions_fixed = False
        self._display = None
        self._closing = False

        self._volumes = []
        # Keep a list of created bridge
        self._bridges = set()

        if adapters is None:
            self.adapters = 1
        else:
            self.adapters = adapters

        log.debug("{module}: {name} [{image}] initialized.".format(module=self.manager.module_name,
                                                                   name=self.name,
                                                                   image=self._image))

    def __json__(self):
        return {
            "name": self._name,
            "node_id": self._id,
            "container_id": self._cid,
            "project_id": self._project.id,
            "image": self._image,
            "adapters": self.adapters,
            "console": self.console,
            "console_type": self.console_type,
            "console_resolution": self.console_resolution,
            "console_http_port": self.console_http_port,
            "console_http_path": self.console_http_path,
            "aux": self.aux,
            "start_command": self.start_command,
            "status": self.status,
            "environment": self.environment,
            "node_directory": self.working_path,
            "extra_hosts": self.extra_hosts
        }

    def _get_free_display_port(self):
        """
        Search a free display port
        """
        display = 100
        if not os.path.exists("/tmp/.X11-unix/"):
            return display
        while True:
            if not os.path.exists("/tmp/.X11-unix/X{}".format(display)):
                return display
            display += 1

    @property
    def ethernet_adapters(self):
        return self._ethernet_adapters

    @property
    def start_command(self):
        return self._start_command

    @start_command.setter
    def start_command(self, command):
        if command:
            command = command.strip()
        if command is None or len(command) == 0:
            self._start_command = None
        else:
            self._start_command = command

    @property
    def console_resolution(self):
        return self._console_resolution

    @console_resolution.setter
    def console_resolution(self, resolution):
        self._console_resolution = resolution

    @property
    def console_http_path(self):
        return self._console_http_path

    @console_http_path.setter
    def console_http_path(self, path):
        self._console_http_path = path

    @property
    def console_http_port(self):
        return self._console_http_port

    @console_http_port.setter
    def console_http_port(self, port):
        self._console_http_port = port

    @property
    def environment(self):
        return self._environment

    @environment.setter
    def environment(self, command):
        self._environment = command

    @property
    def extra_hosts(self):
        return self._extra_hosts

    @extra_hosts.setter
    def extra_hosts(self, extra_hosts):
        self._extra_hosts = extra_hosts

    async def _get_container_state(self):
        """
        Returns the container state (e.g. running, paused etc.)

        :returns: state
        :rtype: str
        """

        try:
            result = await self.manager.query("GET", "containers/{}/json".format(self._cid))
        except DockerError:
            return "exited"

        if result["State"]["Paused"]:
            return "paused"
        if result["State"]["Running"]:
            return "running"
        return "exited"

    async def _get_image_information(self):
        """
        :returns: Dictionary information about the container image
        """

        result = await self.manager.query("GET", "images/{}/json".format(self._image))
        return result

    def _mount_binds(self, image_info):
        """
        :returns: Return the path that we need to map to local folders
        """

        resources = get_resource("compute/docker/resources")
        if not os.path.exists(resources):
            raise DockerError("{} is missing can't start Docker containers".format(resources))
        binds = ["{}:/gns3:ro".format(resources)]

        # We mount our own etc/network
        try:
            network_config = self._create_network_config()
        except OSError as e:
            raise DockerError("Could not create network config in the container: {}".format(e))
        binds.append("{}:/gns3volumes/etc/network:rw".format(network_config))

        self._volumes = ["/etc/network"]

        volumes = image_info.get("Config", {}).get("Volumes")
        if volumes is None:
            return binds
        for volume in volumes.keys():
            source = os.path.join(self.working_dir, os.path.relpath(volume, "/"))
            os.makedirs(source, exist_ok=True)
            binds.append("{}:/gns3volumes{}".format(source, volume))
            self._volumes.append(volume)

        return binds

    def _create_network_config(self):
        """
        If network config is empty we create a sample config
        """
        path = os.path.join(self.working_dir, "etc", "network")
        os.makedirs(path, exist_ok=True)
        open(os.path.join(path, ".gns3_perms"), 'a').close()
        os.makedirs(os.path.join(path, "if-up.d"), exist_ok=True)
        os.makedirs(os.path.join(path, "if-down.d"), exist_ok=True)
        os.makedirs(os.path.join(path, "if-pre-up.d"), exist_ok=True)
        os.makedirs(os.path.join(path, "if-post-down.d"), exist_ok=True)

        if not os.path.exists(os.path.join(path, "interfaces")):
            with open(os.path.join(path, "interfaces"), "w+") as f:
                f.write("""#
# This is a sample network config uncomment lines to configure the network
#

""")
                for adapter in range(0, self.adapters):
                    f.write("""
# Static config for eth{adapter}
#auto eth{adapter}
#iface eth{adapter} inet static
#\taddress 192.168.{adapter}.2
#\tnetmask 255.255.255.0
#\tgateway 192.168.{adapter}.1
#\tup echo nameserver 192.168.{adapter}.1 > /etc/resolv.conf

# DHCP config for eth{adapter}
# auto eth{adapter}
# iface eth{adapter} inet dhcp""".format(adapter=adapter))
        return path

    async def create(self):
        """
        Creates the Docker container.
        """

        try:
            image_infos = await self._get_image_information()
        except DockerHttp404Error:
            log.info("Image '{}' is missing, pulling it from Docker hub...".format(self._image))
            await self.pull_image(self._image)
            image_infos = await self._get_image_information()

        if image_infos is None:
            raise DockerError("Cannot get information for image '{}', please try again.".format(self._image))

        params = {
            "Hostname": self._name,
            "Name": self._name,
            "Image": self._image,
            "NetworkDisabled": True,
            "Tty": True,
            "OpenStdin": True,
            "StdinOnce": False,
            "HostConfig": {
                "CapAdd": ["ALL"],
                "Privileged": True,
                "Binds": self._mount_binds(image_infos),
            },
            "Volumes": {},
            "Env": ["container=docker"],  # Systemd compliant: https://github.com/GNS3/gns3-server/issues/573
            "Cmd": [],
            "Entrypoint": image_infos.get("Config", {"Entrypoint": []})["Entrypoint"]
        }

        if params["Entrypoint"] is None:
            params["Entrypoint"] = []
        if self._start_command:
            try:
                params["Cmd"] = shlex.split(self._start_command)
            except ValueError as e:
                raise DockerError("Invalid start command '{}': {}".format(self._start_command, e))
        if len(params["Cmd"]) == 0:
            params["Cmd"] = image_infos.get("Config", {"Cmd": []})["Cmd"]
            if params["Cmd"] is None:
                params["Cmd"] = []
        if len(params["Cmd"]) == 0 and len(params["Entrypoint"]) == 0:
            params["Cmd"] = ["/bin/sh"]
        params["Entrypoint"].insert(0, "/gns3/init.sh")  # FIXME /gns3/init.sh is not found?

        # Give the information to the container on how many interface should be inside
        params["Env"].append("GNS3_MAX_ETHERNET=eth{}".format(self.adapters - 1))
        # Give the information to the container the list of volume path mounted
        params["Env"].append("GNS3_VOLUMES={}".format(":".join(self._volumes)))

        variables = self.project.variables
        if not variables:
            variables = []

        for var in variables:
            formatted = self._format_env(variables, var.get('value', ''))
            params["Env"].append("{}={}".format(var["name"], formatted))

        if self._environment:
            for e in self._environment.strip().split("\n"):
                e = e.strip()
                if not e.startswith("GNS3_"):
                    formatted = self._format_env(variables, e)
                    params["Env"].append(formatted)

        if self._console_type == "vnc":
            await self._start_vnc()
            params["Env"].append("QT_GRAPHICSSYSTEM=native")  # To fix a Qt issue: https://github.com/GNS3/gns3-server/issues/556
            params["Env"].append("DISPLAY=:{}".format(self._display))
            params["HostConfig"]["Binds"].append("/tmp/.X11-unix/:/tmp/.X11-unix/")

        if self._extra_hosts:
            extra_hosts = self._format_extra_hosts(self._extra_hosts)
            if extra_hosts:
                params["Env"].append("GNS3_EXTRA_HOSTS={}".format(extra_hosts))

        result = await self.manager.query("POST", "containers/create", data=params)
        self._cid = result['Id']
        log.info("Docker container '{name}' [{id}] created".format(name=self._name, id=self._id))
        return True

    def _format_env(self, variables, env):
        for variable in variables:
            env = env.replace('${' + variable["name"] + '}', variable.get("value", ""))
        return env

    def _format_extra_hosts(self, extra_hosts):
        lines = [h.strip() for h in self._extra_hosts.split("\n") if h.strip() != ""]
        hosts = []
        try:
            for host in lines:
                hostname, ip = host.split(":")
                hostname = hostname.strip()
                ip = ip.strip()
                if hostname and ip:
                    hosts.append((hostname, ip))
        except ValueError:
            raise DockerError("Can't apply `ExtraHosts`, wrong format: {}".format(extra_hosts))
        return "\n".join(["{}\t{}".format(h[1], h[0]) for h in hosts])

    async def update(self):
        """
        Destroy an recreate the container with the new settings
        """

        # We need to save the console and state and restore it
        console = self.console
        aux = self.aux
        state = await self._get_container_state()

        # reset the docker container, but don't release the NIO UDP ports
        await self.reset(False)
        await self.create()
        self.console = console
        self.aux = aux
        if state == "running":
            await self.start()

    async def start(self):
        """
        Starts this Docker container.
        """

        try:
            state = await self._get_container_state()
        except DockerHttp404Error:
            raise DockerError("Docker container '{name}' with ID {cid} does not exist or is not ready yet. Please try again in a few seconds.".format(name=self.name,
                                                                                                                                                      cid=self._cid))
        if state == "paused":
            await self.unpause()
        elif state == "running":
            return
        else:

            if self._console_type == "vnc" and not self._vnc_process:
                # restart the vnc process in case it had previously crashed
                await self._start_vnc_process(restart=True)
                monitor_process(self._vnc_process, self._vnc_callback)

            await self._clean_servers()

            await self.manager.query("POST", "containers/{}/start".format(self._cid))
            self._namespace = await self._get_namespace()

            await self._start_ubridge(require_privileged_access=True)

            for adapter_number in range(0, self.adapters):
                nio = self._ethernet_adapters[adapter_number].get_nio(0)
                async with self.manager.ubridge_lock:
                    try:
                        await self._add_ubridge_connection(nio, adapter_number)
                    except UbridgeNamespaceError:
                        log.error("Container %s failed to start", self.name)
                        await self.stop()

                        # The container can crash soon after the start, this means we can not move the interface to the container namespace
                        logdata = await self._get_log()
                        for line in logdata.split('\n'):
                            log.error(line)
                        raise DockerError(logdata)

            if self.console_type == "telnet":
                await self._start_console()
            elif self.console_type == "http" or self.console_type == "https":
                await self._start_http()

            if self.allocate_aux:
                await self._start_aux()

        self._permissions_fixed = False
        self.status = "started"
        log.info("Docker container '{name}' [{image}] started listen for {console_type} on {console}".format(name=self._name,
                                                                                                             image=self._image,
                                                                                                             console=self.console,
                                                                                                             console_type=self.console_type))

    async def _start_aux(self):
        """
        Start an auxiliary console
        """

        # We can not use the API because docker doesn't expose a websocket api for exec
        # https://github.com/GNS3/gns3-gui/issues/1039
        try:
            process = await asyncio.subprocess.create_subprocess_exec(
                "docker", "exec", "-i", self._cid, "/gns3/bin/busybox", "script", "-qfc", "while true; do TERM=vt100 /gns3/bin/busybox sh; done", "/dev/null",
                stdout=asyncio.subprocess.PIPE,
                stderr=asyncio.subprocess.STDOUT,
                stdin=asyncio.subprocess.PIPE)
        except OSError as e:
            raise DockerError("Could not start auxiliary console process: {}".format(e))
        server = AsyncioTelnetServer(reader=process.stdout, writer=process.stdin, binary=True, echo=True)
        try:
            self._telnet_servers.append((await asyncio.start_server(server.run, self._manager.port_manager.console_host, self.aux)))
        except OSError as e:
            raise DockerError("Could not start Telnet server on socket {}:{}: {}".format(self._manager.port_manager.console_host, self.aux, e))
        log.debug("Docker container '%s' started listen for auxiliary telnet on %d", self.name, self.aux)

    async def _fix_permissions(self):
        """
        Because docker run as root we need to fix permission and ownership to allow user to interact
        with it from their filesystem and do operation like file delete
        """

        state = await self._get_container_state()
        log.info("Docker container '{name}' fix ownership, state = {state}".format(name=self._name, state=state))
        if state == "stopped" or state == "exited":
            # We need to restart it to fix permissions
            await self.manager.query("POST", "containers/{}/start".format(self._cid))

        for volume in self._volumes:
            log.debug("Docker container '{name}' [{image}] fix ownership on {path}".format(
                name=self._name, image=self._image, path=volume))

            try:
                process = await asyncio.subprocess.create_subprocess_exec(
                    "docker",
                    "exec",
                    self._cid,
                    "/gns3/bin/busybox",
                    "sh",
                    "-c",
                    "("
                    "/gns3/bin/busybox find \"{path}\" -depth -print0"
                    " | /gns3/bin/busybox xargs -0 /gns3/bin/busybox stat -c '%a:%u:%g:%n' > \"{path}/.gns3_perms\""
                    ")"
                    " && /gns3/bin/busybox chmod -R u+rX \"{path}\""
                    " && /gns3/bin/busybox chown {uid}:{gid} -R \"{path}\""
                    .format(uid=os.getuid(), gid=os.getgid(), path=volume),
                )
            except OSError as e:
                raise DockerError("Could not fix permissions for {}: {}".format(volume, e))
            await process.wait()
            self._permissions_fixed = True

    async def _start_vnc_process(self, restart=False):
        """
        Starts the VNC process.
        """

        self._display = self._get_free_display_port()
        if not (shutil.which("Xtigervnc") or shutil.which("Xvfb") and shutil.which("x11vnc")):
            raise DockerError("Please install tigervnc-standalone-server (recommended) or Xvfb + x11vnc before using VNC support")

        if shutil.which("Xtigervnc"):
            with open(os.path.join(self.working_dir, "vnc.log"), "w") as fd:
                self._vnc_process = await asyncio.create_subprocess_exec("Xtigervnc",
                                                                         "-geometry", self._console_resolution,
                                                                         "-depth", "16",
                                                                         "-interface", self._manager.port_manager.console_host,
                                                                         "-rfbport", str(self.console),
                                                                         "-AlwaysShared",
                                                                         "-SecurityTypes", "None",
                                                                         ":{}".format(self._display),
                                                                         stdout=fd, stderr=subprocess.STDOUT)
        else:
            if restart is False:
                self._xvfb_process = await asyncio.create_subprocess_exec("Xvfb",
                                                                          "-nolisten",
                                                                          "tcp", ":{}".format(self._display),
                                                                          "-screen", "0",
                                                                          self._console_resolution + "x16")

            # We pass a port for TCPV6 due to a crash in X11VNC if not here: https://github.com/GNS3/gns3-server/issues/569
            with open(os.path.join(self.working_dir, "vnc.log"), "w") as fd:
<<<<<<< HEAD
                self._vnc_process = await asyncio.create_subprocess_exec("x11vnc",
                                                                         "-forever",
                                                                         "-nopw"
                                                                         "-shared",
                                                                         "-geometry", self._console_resolution,
                                                                         "-display", "WAIT:{}".format(self._display),
                                                                         "-rfbport", str(self.console),
                                                                         "-rfbportv6", str(self.console),
                                                                         "-noncache",
                                                                         "-listen", self._manager.port_manager.console_host,
                                                                         stdout=fd, stderr=subprocess.STDOUT)

    async def _start_vnc(self):
        """
        Starts a VNC server for this container
        """
=======
                self._vnc_process = yield from asyncio.create_subprocess_exec("x11vnc",
                                                                              "-forever",
                                                                              "-nopw",
                                                                              "-shared",
                                                                              "-geometry", self._console_resolution,
                                                                              "-display", "WAIT:{}".format(self._display),
                                                                              "-rfbport", str(self.console),
                                                                              "-rfbportv6", str(self.console),
                                                                              "-noncache",
                                                                              "-listen", self._manager.port_manager.console_host,
                                                                              stdout=fd, stderr=subprocess.STDOUT)
>>>>>>> ef38ccfe

        self._display = self._get_free_display_port()
        if not (shutil.which("Xtigervnc") or shutil.which("Xvfb") and shutil.which("x11vnc")):
            raise DockerError("Please install tigervnc-standalone-server (recommended) or Xvfb + x11vnc before using VNC support")
        await self._start_vnc_process()
        x11_socket = os.path.join("/tmp/.X11-unix/", "X{}".format(self._display))
        await wait_for_file_creation(x11_socket)

        # sometimes the VNC process can crash
        monitor_process(self._vnc_process, self._vnc_callback)

    def _vnc_callback(self, returncode):
        """
        Called when the process has stopped.

        :param returncode: Process returncode
        """

        if returncode != 0 and self._closing is False:
            self.project.emit("log.error", {"message": "The vnc process has stopped with return code {} for node '{}'. Please restart this node.".format(returncode, self.name)})
            self._vnc_process = None

    async def _start_http(self):
        """
        Starts an HTTP tunnel to container localhost. It's not perfect
        but the only way we have to inject network packet is using nc.
        """

        log.debug("Forward HTTP for %s to %d", self.name, self._console_http_port)
        command = ["docker", "exec", "-i", self._cid, "/gns3/bin/busybox", "nc", "127.0.0.1", str(self._console_http_port)]
        # We replace host and port in the server answer otherwise some link could be broken
        server = AsyncioRawCommandServer(command, replaces=[
            (
                '://127.0.0.1'.encode(),  # {{HOST}} mean client host
                '://{{HOST}}'.encode(),
            ),
            (
                ':{}'.format(self._console_http_port).encode(),
                ':{}'.format(self.console).encode(),
            )
        ])
        self._telnet_servers.append((await asyncio.start_server(server.run, self._manager.port_manager.console_host, self.console)))

    async def _window_size_changed_callback(self, columns, rows):
        """
        Called when the console window size has been changed.
        (when naws is enabled in the Telnet server)

        :param columns: number of columns
        :param rows: number of rows
        """

        # resize the container TTY.
        await self._manager.query("POST", "containers/{}/resize?h={}&w={}".format(self._cid, rows, columns))


    async def _start_console(self):
        """
        Starts streaming the console via telnet
        """

        class InputStream:

            def __init__(self):
                self._data = b""

            def write(self, data):
                self._data += data

            async def drain(self):
                if not self.ws.closed:
                    await self.ws.send_bytes(self._data)
                self._data = b""

        output_stream = asyncio.StreamReader()
        input_stream = InputStream()
        telnet = AsyncioTelnetServer(reader=output_stream, writer=input_stream, echo=True, naws=True, window_size_changed_callback=self._window_size_changed_callback)
        try:
            self._telnet_servers.append((await asyncio.start_server(telnet.run, self._manager.port_manager.console_host, self.console)))
        except OSError as e:
            raise DockerError("Could not start Telnet server on socket {}:{}: {}".format(self._manager.port_manager.console_host, self.console, e))

        self._console_websocket = await self.manager.websocket_query("containers/{}/attach/ws?stream=1&stdin=1&stdout=1&stderr=1".format(self._cid))
        input_stream.ws = self._console_websocket

        output_stream.feed_data(self.name.encode() + b" console is now available... Press RETURN to get started.\r\n")

        asyncio.ensure_future(self._read_console_output(self._console_websocket, output_stream))

    async def _read_console_output(self, ws, out):
        """
        Reads Websocket and forward it to the telnet

        :param ws: Websocket connection
        :param out: Output stream
        """

        while True:
            msg = await ws.receive()
            if msg.type == aiohttp.WSMsgType.TEXT:
                out.feed_data(msg.data.encode())
            elif msg.type == aiohttp.WSMsgType.BINARY:
                out.feed_data(msg.data)
            elif msg.type == aiohttp.WSMsgType.ERROR:
                log.critical("Docker WebSocket Error: {}".format(ws.exception()))
            else:
                out.feed_eof()
                await ws.close()
                break
        await self.stop()

    async def is_running(self):
        """
        Checks if the container is running.

        :returns: True or False
        :rtype: bool
        """

        state = await self._get_container_state()
        if state == "running":
            return True
        if self.status == "started":  # The container crashed we need to clean
            await self.stop()
        return False

    async def restart(self):
        """
        Restart this Docker container.
        """

        await self.manager.query("POST", "containers/{}/restart".format(self._cid))
        log.info("Docker container '{name}' [{image}] restarted".format(
            name=self._name, image=self._image))

    async def _clean_servers(self):
        """
        Clean the list of running console servers
        """

        if len(self._telnet_servers) > 0:
            for telnet_server in self._telnet_servers:
                telnet_server.close()
                await telnet_server.wait_closed()
            self._telnet_servers = []

    async def stop(self):
        """
        Stops this Docker container.
        """

        try:
            await self._clean_servers()
            await self._stop_ubridge()

            try:
                state = await self._get_container_state()
            except DockerHttp404Error:
                self.status = "stopped"
                return

            if state == "paused":
                await self.unpause()

            if not self._permissions_fixed:
                await self._fix_permissions()

            state = await self._get_container_state()
            if state != "stopped" or state != "exited":
                # t=5 number of seconds to wait before killing the container
                try:
                    await self.manager.query("POST", "containers/{}/stop".format(self._cid), params={"t": 5})
                    log.info("Docker container '{name}' [{image}] stopped".format(name=self._name, image=self._image))
                except DockerHttp304Error:
                    # Container is already stopped
                    pass
        # Ignore runtime error because when closing the server
        except RuntimeError as e:
            log.debug("Docker runtime error when closing: {}".format(str(e)))
            return
        self.status = "stopped"

    async def pause(self):
        """
        Pauses this Docker container.
        """

        await self.manager.query("POST", "containers/{}/pause".format(self._cid))
        self.status = "suspended"
        log.info("Docker container '{name}' [{image}] paused".format(name=self._name, image=self._image))

    async def unpause(self):
        """
        Unpauses this Docker container.
        """

        await self.manager.query("POST", "containers/{}/unpause".format(self._cid))
        self.status = "started"
        log.info("Docker container '{name}' [{image}] unpaused".format(name=self._name, image=self._image))

    async def close(self):
        """
        Closes this Docker container.
        """

        self._closing = True
        if not (await super().close()):
            return False
        await self.reset()

    async def reset(self, release_nio_udp_ports=True):

        try:
            state = await self._get_container_state()
            if state == "paused" or state == "running":
                await self.stop()

            if self.console_type == "vnc":
                if self._vnc_process:
                    try:
                        self._vnc_process.terminate()
                        await self._vnc_process.wait()
                    except ProcessLookupError:
                        pass
                if self._xvfb_process:
                    try:
                        self._xvfb_process.terminate()
                        await self._xvfb_process.wait()
                    except ProcessLookupError:
                        pass

                if self._display:
                    display = "/tmp/.X11-unix/X{}".format(self._display)
                    try:
                        if os.path.exists(display):
                            os.remove(display)
                    except OSError as e:
                        log.warning("Could not remove display {}: {}".format(display, e))

            # v – 1/True/true or 0/False/false, Remove the volumes associated to the container. Default false.
            # force - 1/True/true or 0/False/false, Kill then remove the container. Default false.
            try:
                await self.manager.query("DELETE", "containers/{}".format(self._cid), params={"force": 1, "v": 1})
            except DockerError:
                pass
            log.info("Docker container '{name}' [{image}] removed".format(
                name=self._name, image=self._image))

            if release_nio_udp_ports:
                for adapter in self._ethernet_adapters:
                    if adapter is not None:
                        for nio in adapter.ports.values():
                            if nio and isinstance(nio, NIOUDP):
                                self.manager.port_manager.release_udp_port(nio.lport, self._project)
        # Ignore runtime error because when closing the server
        except (DockerHttp404Error, RuntimeError) as e:
            log.debug("Docker error when closing: {}".format(str(e)))
            return

    async def _add_ubridge_connection(self, nio, adapter_number):
        """
        Creates a connection in uBridge.

        :param nio: NIO instance or None if it's a dummy interface (if an interface is missing in ubridge you can't see it via ifconfig in the container)
        :param adapter_number: adapter number
        """

        try:
            adapter = self._ethernet_adapters[adapter_number]
        except IndexError:
            raise DockerError("Adapter {adapter_number} doesn't exist on Docker container '{name}'".format(name=self.name,
                                                                                                           adapter_number=adapter_number))

        for index in range(4096):
            if "tap-gns3-e{}".format(index) not in psutil.net_if_addrs():
                adapter.host_ifc = "tap-gns3-e{}".format(str(index))
                break
        if adapter.host_ifc is None:
            raise DockerError("Adapter {adapter_number} couldn't allocate interface on Docker container '{name}'. Too many Docker interfaces already exists".format(name=self.name,
                                                                                                                                                                    adapter_number=adapter_number))
        bridge_name = 'bridge{}'.format(adapter_number)
        await self._ubridge_send('bridge create {}'.format(bridge_name))
        self._bridges.add(bridge_name)
        await self._ubridge_send('bridge add_nio_tap bridge{adapter_number} {hostif}'.format(adapter_number=adapter_number,
                                                                                                  hostif=adapter.host_ifc))
        log.debug("Move container %s adapter %s to namespace %s", self.name, adapter.host_ifc, self._namespace)
        try:
            await self._ubridge_send('docker move_to_ns {ifc} {ns} eth{adapter}'.format(ifc=adapter.host_ifc,
                                                                                             ns=self._namespace,
                                                                                             adapter=adapter_number))
        except UbridgeError as e:
            raise UbridgeNamespaceError(e)

        if nio:
            await self._connect_nio(adapter_number, nio)

    async def _get_namespace(self):

        result = await self.manager.query("GET", "containers/{}/json".format(self._cid))
        return int(result['State']['Pid'])

    async def _connect_nio(self, adapter_number, nio):

        bridge_name = 'bridge{}'.format(adapter_number)
        await self._ubridge_send('bridge add_nio_udp {bridge_name} {lport} {rhost} {rport}'.format(bridge_name=bridge_name,
                                                                                                        lport=nio.lport,
                                                                                                        rhost=nio.rhost,
                                                                                                        rport=nio.rport))

        if nio.capturing:
            await self._ubridge_send('bridge start_capture {bridge_name} "{pcap_file}"'.format(bridge_name=bridge_name,
                                                                                                    pcap_file=nio.pcap_output_file))
        await self._ubridge_send('bridge start {bridge_name}'.format(bridge_name=bridge_name))
        await self._ubridge_apply_filters(bridge_name, nio.filters)

    async def adapter_add_nio_binding(self, adapter_number, nio):
        """
        Adds an adapter NIO binding.

        :param adapter_number: adapter number
        :param nio: NIO instance to add to the slot/port
        """

        try:
            adapter = self._ethernet_adapters[adapter_number]
        except IndexError:
            raise DockerError("Adapter {adapter_number} doesn't exist on Docker container '{name}'".format(name=self.name,
                                                                                                           adapter_number=adapter_number))

        if self.status == "started" and self.ubridge:
            await self._connect_nio(adapter_number, nio)

        adapter.add_nio(0, nio)
        log.info("Docker container '{name}' [{id}]: {nio} added to adapter {adapter_number}".format(name=self.name,
                                                                                                    id=self._id,
                                                                                                    nio=nio,
                                                                                                    adapter_number=adapter_number))

    async def adapter_update_nio_binding(self, adapter_number, nio):
        """
        Update an adapter NIO binding.

        :param adapter_number: adapter number
        :param nio: NIO instance to update the adapter
        """

        if self.ubridge:
            bridge_name = 'bridge{}'.format(adapter_number)
            if bridge_name in self._bridges:
                await self._ubridge_apply_filters(bridge_name, nio.filters)

    async def adapter_remove_nio_binding(self, adapter_number):
        """
        Removes an adapter NIO binding.

        :param adapter_number: adapter number

        :returns: NIO instance
        """

        try:
            adapter = self._ethernet_adapters[adapter_number]
        except IndexError:
            raise DockerError("Adapter {adapter_number} doesn't exist on Docker VM '{name}'".format(name=self.name,
                                                                                                    adapter_number=adapter_number))

        if self.ubridge:
            nio = adapter.get_nio(0)
            bridge_name = 'bridge{}'.format(adapter_number)
            await self._ubridge_send("bridge stop {}".format(bridge_name))
            await self._ubridge_send('bridge remove_nio_udp bridge{adapter} {lport} {rhost} {rport}'.format(adapter=adapter_number,
                                                                                                                 lport=nio.lport,
                                                                                                                 rhost=nio.rhost,
                                                                                                                 rport=nio.rport))

        adapter.remove_nio(0)

        log.info("Docker VM '{name}' [{id}]: {nio} removed from adapter {adapter_number}".format(name=self.name,
                                                                                                 id=self.id,
                                                                                                 nio=adapter.host_ifc,
                                                                                                 adapter_number=adapter_number))

    def get_nio(self, adapter_number):
        """
        Gets an adapter NIO binding.

        :param adapter_number: adapter number

        :returns: NIO instance
        """

        try:
            adapter = self._ethernet_adapters[adapter_number]
        except KeyError:
            raise DockerError("Adapter {adapter_number} doesn't exist on Docker VM '{name}'".format(name=self.name,
                                                                                                    adapter_number=adapter_number))

        nio = adapter.get_nio(0)

        if not nio:
            raise DockerError("Adapter {} is not connected".format(adapter_number))

        return nio

    @property
    def adapters(self):
        """
        Returns the number of Ethernet adapters for this Docker VM.

        :returns: number of adapters
        :rtype: int
        """

        return len(self._ethernet_adapters)

    @adapters.setter
    def adapters(self, adapters):
        """
        Sets the number of Ethernet adapters for this Docker container.

        :param adapters: number of adapters
        """

        if len(self._ethernet_adapters) == adapters:
            return

        self._ethernet_adapters.clear()
        for adapter_number in range(0, adapters):
            self._ethernet_adapters.append(EthernetAdapter())

        log.info('Docker container "{name}" [{id}]: number of Ethernet adapters changed to {adapters}'.format(name=self._name,
                                                                                                              id=self._id,
                                                                                                              adapters=adapters))

    async def pull_image(self, image):
        """
        Pulls an image from Docker repository
        """

        def callback(msg):
            self.project.emit("log.info", {"message": msg})
        await self.manager.pull_image(image, progress_callback=callback)

    async def _start_ubridge_capture(self, adapter_number, output_file):
        """
        Starts a packet capture in uBridge.

        :param adapter_number: adapter number
        :param output_file: PCAP destination file for the capture
        """

        adapter = "bridge{}".format(adapter_number)
        if not self.ubridge:
            raise DockerError("Cannot start the packet capture: uBridge is not running")
        await self._ubridge_send('bridge start_capture {name} "{output_file}"'.format(name=adapter, output_file=output_file))

    async def _stop_ubridge_capture(self, adapter_number):
        """
        Stops a packet capture in uBridge.

        :param adapter_number: adapter number
        """

        adapter = "bridge{}".format(adapter_number)
        if not self.ubridge:
            raise DockerError("Cannot stop the packet capture: uBridge is not running")
        await self._ubridge_send("bridge stop_capture {name}".format(name=adapter))

    async def start_capture(self, adapter_number, output_file):
        """
        Starts a packet capture.

        :param adapter_number: adapter number
        :param output_file: PCAP destination file for the capture
        """

        nio = self.get_nio(adapter_number)
        if nio.capturing:
            raise DockerError("Packet capture is already activated on adapter {adapter_number}".format(adapter_number=adapter_number))

        nio.startPacketCapture(output_file)

        if self.status == "started" and self.ubridge:
            await self._start_ubridge_capture(adapter_number, output_file)

        log.info("Docker VM '{name}' [{id}]: starting packet capture on adapter {adapter_number}".format(name=self.name,
                                                                                                         id=self.id,
                                                                                                         adapter_number=adapter_number))

    async def stop_capture(self, adapter_number):
        """
        Stops a packet capture.

        :param adapter_number: adapter number
        """

        nio = self.get_nio(adapter_number)
        nio.stopPacketCapture()
        if self.status == "started" and self.ubridge:
            await self._stop_ubridge_capture(adapter_number)

        log.info("Docker VM '{name}' [{id}]: stopping packet capture on adapter {adapter_number}".format(name=self.name,
                                                                                                         id=self.id,
                                                                                                         adapter_number=adapter_number))

    async def _get_log(self):
        """
        Returns the log from the container

        :returns: string
        """

        result = await self.manager.query("GET", "containers/{}/logs".format(self._cid), params={"stderr": 1, "stdout": 1})
        return result

    async def delete(self):
        """
        Deletes the VM (including all its files).
        """

        await self.close()
        await super().delete()<|MERGE_RESOLUTION|>--- conflicted
+++ resolved
@@ -556,10 +556,9 @@
 
             # We pass a port for TCPV6 due to a crash in X11VNC if not here: https://github.com/GNS3/gns3-server/issues/569
             with open(os.path.join(self.working_dir, "vnc.log"), "w") as fd:
-<<<<<<< HEAD
                 self._vnc_process = await asyncio.create_subprocess_exec("x11vnc",
                                                                          "-forever",
-                                                                         "-nopw"
+                                                                         "-nopw",
                                                                          "-shared",
                                                                          "-geometry", self._console_resolution,
                                                                          "-display", "WAIT:{}".format(self._display),
@@ -573,19 +572,6 @@
         """
         Starts a VNC server for this container
         """
-=======
-                self._vnc_process = yield from asyncio.create_subprocess_exec("x11vnc",
-                                                                              "-forever",
-                                                                              "-nopw",
-                                                                              "-shared",
-                                                                              "-geometry", self._console_resolution,
-                                                                              "-display", "WAIT:{}".format(self._display),
-                                                                              "-rfbport", str(self.console),
-                                                                              "-rfbportv6", str(self.console),
-                                                                              "-noncache",
-                                                                              "-listen", self._manager.port_manager.console_host,
-                                                                              stdout=fd, stderr=subprocess.STDOUT)
->>>>>>> ef38ccfe
 
         self._display = self._get_free_display_port()
         if not (shutil.which("Xtigervnc") or shutil.which("Xvfb") and shutil.which("x11vnc")):

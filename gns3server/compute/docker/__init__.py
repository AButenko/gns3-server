--- conflicted
+++ resolved
@@ -198,14 +198,10 @@
 
         if progress_callback:
             progress_callback("Pulling '{}' from docker hub".format(image))
-<<<<<<< HEAD
-        response = await self.http_query("POST", "images/create", params={"fromImage": image}, timeout=None)
-=======
         try:
-            response = yield from self.http_query("POST", "images/create", params={"fromImage": image}, timeout=None)
+            response = await self.http_query("POST", "images/create", params={"fromImage": image}, timeout=None)
         except DockerError as e:
             raise DockerError("Could not pull the '{}' image from Docker Hub, please check your Internet connection (original error: {})".format(image, e))
->>>>>>> 62c51edb
         # The pull api will stream status via an HTTP JSON stream
         content = ""
         while True:

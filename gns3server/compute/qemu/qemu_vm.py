--- conflicted
+++ resolved
@@ -669,11 +669,7 @@
 
         if not mac_address:
             # use the node UUID to generate a random MAC address
-<<<<<<< HEAD
-            self._mac_address = f"0c:{self.project.id[-4:-2]}:{self.project.id[-2:]}:{self.id[-4:-2]}:{self.id[-2:]}:00"
-=======
-            self._mac_address = "0c:%s:%s:%s:00:00" % (self.id[2:4], self.id[4:6], self.id[6:8])
->>>>>>> 8c0899d0
+            self._mac_address = f"0c:{self.id[2:4]}:{self.id[4:6]}:{self.id[6:8]}:00:00"
         else:
             self._mac_address = mac_address
 
@@ -1871,10 +1867,7 @@
     async def _create_linked_clone(self, disk_name, disk_image, disk):
         try:
             qemu_img_path = self._get_qemu_img()
-<<<<<<< HEAD
             command = [qemu_img_path, "create", "-o", f"backing_file={disk_image}", "-f", "qcow2", disk]
-=======
-            command = [qemu_img_path, "create", "-o", "backing_file={}".format(disk_image), "-f", "qcow2", disk]
             try:
                 base_qcow2 = Qcow2(disk_image)
                 if base_qcow2.crypt_method:
@@ -1893,7 +1886,6 @@
             except Qcow2Error:
                 pass  # non-qcow2 base images are acceptable (e.g. vmdk, raw image)
 
->>>>>>> 8c0899d0
             retcode = await self._qemu_img_exec(command)
             if retcode:
                 stdout = self.read_qemu_img_stdout()
@@ -2083,19 +2075,12 @@
                             )
                     elif retcode == 2:
                         # image is corrupted, let's try to fix it
-<<<<<<< HEAD
                         log.warning(f"Qemu image {disk_image} is corrupted")
                         if (await self._qemu_img_exec([qemu_img_path, "check", "-r", "all", f"{disk_image}"])) == 2:
                             self.project.emit(
                                 "log.warning",
                                 {"message": f"Qemu image '{disk_image}' is corrupted and could not be fixed"},
                             )
-=======
-                        log.warning("Qemu image {} is corrupted".format(disk_image))
-                        if (await self._qemu_img_exec([qemu_img_path, "check", "-r", "all", "{}".format(disk_image)])) == 2:
-                            self.project.emit("log.warning", {"message": "Qemu image '{}' is corrupted and could not be fixed".format(disk_image)})
-                    # ignore retcode == 1.  One reason is that the image is encrypted and there is no encrypt.key-secret available
->>>>>>> 8c0899d0
                 except (OSError, subprocess.SubprocessError) as e:
                     stdout = self.read_qemu_img_stdout()
                     raise QemuError(f"Could not check '{disk_name}' disk image: {e}\n{stdout}")
@@ -2111,11 +2096,7 @@
                         qcow2 = Qcow2(disk)
                         await qcow2.validate(qemu_img_path)
                     except (Qcow2Error, OSError) as e:
-<<<<<<< HEAD
                         raise QemuError(f"Could not use qcow2 disk image '{disk_image}' for {disk_name} {e}")
-=======
-                        raise QemuError("Could not use qcow2 disk image '{}' for {}: {}".format(disk_image, disk_name, e))
->>>>>>> 8c0899d0
 
             else:
                 disk = disk_image
@@ -2351,24 +2332,9 @@
         :returns: Boolean True if we need to enable hardware acceleration
         """
 
-<<<<<<< HEAD
         enable_hardware_accel = self.manager.config.settings.Qemu.enable_hardware_acceleration
         require_hardware_accel = self.manager.config.settings.Qemu.require_hardware_acceleration
-        if enable_hardware_accel and "-no-kvm" not in options and "-no-hax" not in options:
-=======
-        enable_hardware_accel = self.manager.config.get_section_config("Qemu").getboolean("enable_hardware_acceleration", True)
-        require_hardware_accel = self.manager.config.get_section_config("Qemu").getboolean("require_hardware_acceleration", True)
-        if sys.platform.startswith("linux"):
-            # compatibility: these options were used before version 2.0 and have priority
-            enable_kvm = self.manager.config.get_section_config("Qemu").getboolean("enable_kvm")
-            if enable_kvm is not None:
-                enable_hardware_accel = enable_kvm
-            require_kvm = self.manager.config.get_section_config("Qemu").getboolean("require_kvm")
-            if require_kvm is not None:
-                require_hardware_accel = require_kvm
-
         if enable_hardware_accel and "-machine accel=tcg" not in options:
->>>>>>> 8c0899d0
             # Turn OFF hardware acceleration for non x86 architectures
             if sys.platform.startswith("win"):
                 supported_binaries = [

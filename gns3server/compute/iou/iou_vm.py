# -*- coding: utf-8 -*-
#
# Copyright (C) 2015 GNS3 Technologies Inc.
#
# This program is free software: you can redistribute it and/or modify
# it under the terms of the GNU General Public License as published by
# the Free Software Foundation, either version 3 of the License, or
# (at your option) any later version.
#
# This program is distributed in the hope that it will be useful,
# but WITHOUT ANY WARRANTY; without even the implied warranty of
# MERCHANTABILITY or FITNESS FOR A PARTICULAR PURPOSE.  See the
# GNU General Public License for more details.
#
# You should have received a copy of the GNU General Public License
# along with this program.  If not, see <http://www.gnu.org/licenses/>.

"""
IOU VM management (creates command line, processes, files etc.) in
order to run an IOU VM.
"""

import os
import socket
import re
import asyncio
import subprocess
import shutil
import configparser
import struct
import hashlib
import glob
import binascii
import functools

from .iou_error import IOUError
from ..adapters.ethernet_adapter import EthernetAdapter
from ..adapters.serial_adapter import SerialAdapter
from ..nios.nio_udp import NIOUDP
from ..base_node import BaseNode
from .utils.iou_import import nvram_import
from .utils.iou_export import nvram_export
from gns3server.ubridge.ubridge_error import UbridgeError
from gns3server.utils.file_watcher import FileWatcher
from gns3server.utils.asyncio.telnet_server import AsyncioTelnetServer
from gns3server.utils.asyncio import locking
import gns3server.utils.asyncio
import gns3server.utils.images

import logging
import sys
log = logging.getLogger(__name__)


class IOUVM(BaseNode):
    module_name = 'iou'

    """
    IOU VM implementation.

    :param name: IOU VM name
    :param node_id: Node identifier
    :param project: Project instance
    :param manager: Manager instance
    :param console: TCP console port
    :param console_type: console type
    """

    def __init__(self, name, node_id, project, manager, application_id=None, path=None, console=None, console_type="telnet"):

        super().__init__(name, node_id, project, manager, console=console, console_type=console_type)

        self._iou_process = None
        self._telnet_server = None
        self._iou_stdout_file = ""
        self._started = False
        self._nvram_watcher = None
        self._path = self.manager.get_abs_image_path(path)

        # IOU settings
        self._ethernet_adapters = []
        self._serial_adapters = []
        self.ethernet_adapters = 2  # one adapter = 4 interfaces
        self.serial_adapters = 2  # one adapter = 4 interfaces
        self._use_default_iou_values = True  # for RAM & NVRAM values
        self._nvram = 128  # Kilobytes
        self._startup_config = ""
        self._private_config = ""
        self._ram = 256  # Megabytes
        self._application_id = application_id
        self._l1_keepalives = False  # used to overcome the always-up Ethernet interfaces (not supported by all IOSes).

    def _config(self):
        return self._manager.config.get_section_config("IOU")

    def _nvram_changed(self, path):
        """
        Called when the NVRAM file has changed
        """
        log.debug("NVRAM changed: {}".format(path))
        self.save_configs()
        self.updated()

    @asyncio.coroutine
    def close(self):
        """
        Closes this IOU VM.
        """

        if not (yield from super().close()):
            return False

        adapters = self._ethernet_adapters + self._serial_adapters
        for adapter in adapters:
            if adapter is not None:
                for nio in adapter.ports.values():
                    if nio and isinstance(nio, NIOUDP):
                        self.manager.port_manager.release_udp_port(nio.lport, self._project)

        yield from self.stop()

    @property
    def path(self):
        """
        Path of the IOU executable.

        :returns: path to the IOU image executable
        """

        return self._path

    @path.setter
    def path(self, path):
        """
        Path of the IOU executable.

        :param path: path to the IOU image executable
        """

        self._path = self.manager.get_abs_image_path(path)
        log.info('IOU "{name}" [{id}]: IOU image updated to "{path}"'.format(name=self._name, id=self._id, path=self._path))

    @property
    def use_default_iou_values(self):
        """
        Returns if this device uses the default IOU image values.

        :returns: boolean
        """

        return self._use_default_iou_values

    @use_default_iou_values.setter
    def use_default_iou_values(self, state):
        """
        Sets if this device uses the default IOU image values.

        :param state: boolean
        """

        self._use_default_iou_values = state
        if state:
            log.info('IOU "{name}" [{id}]: uses the default IOU image values'.format(name=self._name, id=self._id))
        else:
            log.info('IOU "{name}" [{id}]: does not use the default IOU image values'.format(name=self._name, id=self._id))

    @asyncio.coroutine
    def update_default_iou_values(self):
        """
        Finds the default RAM and NVRAM values for the IOU image.
        """

        try:
            output = yield from gns3server.utils.asyncio.subprocess_check_output(self._path, "-h", cwd=self.working_dir, stderr=True)
            match = re.search("-n <n>\s+Size of nvram in Kb \(default ([0-9]+)KB\)", output)
            if match:
                self.nvram = int(match.group(1))
            match = re.search("-m <n>\s+Megabytes of router memory \(default ([0-9]+)MB\)", output)
            if match:
                self.ram = int(match.group(1))
        except (ValueError, OSError, subprocess.SubprocessError) as e:
            log.warning("could not find default RAM and NVRAM values for {}: {}".format(os.path.basename(self._path), e))

    @asyncio.coroutine
    def create(self):

        yield from self.update_default_iou_values()

    def _check_requirements(self):
        """
        Checks the IOU image.
        """

        if not self._path:
            raise IOUError("IOU image is not configured")
        if not os.path.isfile(self._path) or not os.path.exists(self._path):
            if os.path.islink(self._path):
                raise IOUError("IOU image '{}' linked to '{}' is not accessible".format(self._path, os.path.realpath(self._path)))
            else:
                raise IOUError("IOU image '{}' is not accessible".format(self._path))

        try:
            with open(self._path, "rb") as f:
                # read the first 7 bytes of the file.
                elf_header_start = f.read(7)
        except OSError as e:
            raise IOUError("Cannot read ELF header for IOU image '{}': {}".format(self._path, e))

        # IOU images must start with the ELF magic number, be 32-bit or 64-bit, little endian
        # and have an ELF version of 1 normal IOS image are big endian!
        if elf_header_start != b'\x7fELF\x01\x01\x01' and elf_header_start != b'\x7fELF\x02\x01\x01':
            raise IOUError("'{}' is not a valid IOU image".format(self._path))

        if not os.access(self._path, os.X_OK):
            raise IOUError("IOU image '{}' is not executable".format(self._path))

    def __json__(self):

        iou_vm_info = {"name": self.name,
                       "node_id": self.id,
                       "node_directory": self.working_path,
                       "console": self._console,
                       "console_type": self._console_type,
                       "status": self.status,
                       "project_id": self.project.id,
                       "path": self.path,
                       "md5sum": gns3server.utils.images.md5sum(self.path),
                       "ethernet_adapters": len(self._ethernet_adapters),
                       "serial_adapters": len(self._serial_adapters),
                       "ram": self._ram,
                       "nvram": self._nvram,
                       "l1_keepalives": self._l1_keepalives,
                       "use_default_iou_values": self._use_default_iou_values,
                       "command_line": self.command_line,
                       "application_id": self.application_id}

        # return the relative path if the IOU image is in the images_path directory
        iou_vm_info["path"] = self.manager.get_relative_image_path(self.path)
        return iou_vm_info

    @property
    def iourc_path(self):
        """
        Returns the IOURC file path.

        :returns: path to IOURC
        """

        iourc_path = self._config().get("iourc_path")
        if not iourc_path:
            # look for the iourc file in the temporary  dir.
            path = os.path.join(self.temporary_directory, "iourc")
            if os.path.exists(path):
                return path
            # look for the iourc file in the user home dir.
            path = os.path.join(os.path.expanduser("~/"), ".iourc")
            if os.path.exists(path):
                return path
            # look for the iourc file in the current working dir.
            path = os.path.join(self.working_dir, "iourc")
            if os.path.exists(path):
                return path
        return iourc_path

    @property
    def ram(self):
        """
        Returns the amount of RAM allocated to this IOU VM.

        :returns: amount of RAM in MBytes (integer)
        """

        return self._ram

    @ram.setter
    def ram(self, ram):
        """
        Sets amount of RAM allocated to this IOU instance.

        :param ram: amount of RAM in MBytes (integer)
        """

        if self._ram == ram:
            return

        log.info('IOU "{name}" [{id}]: RAM updated from {old_ram}MB to {new_ram}MB'.format(name=self._name,
                                                                                           id=self._id,
                                                                                           old_ram=self._ram,
                                                                                           new_ram=ram))

        self._ram = ram

    @property
    def nvram(self):
        """
        Returns the mount of NVRAM allocated to this IOU instance.

        :returns: amount of NVRAM in KBytes (integer)
        """

        return self._nvram

    @nvram.setter
    def nvram(self, nvram):
        """
        Sets amount of NVRAM allocated to this IOU instance.

        :param nvram: amount of NVRAM in KBytes (integer)
        """

        if self._nvram == nvram:
            return

        log.info('IOU "{name}" [{id}]: NVRAM updated from {old_nvram}KB to {new_nvram}KB'.format(name=self._name,
                                                                                                 id=self._id,
                                                                                                 old_nvram=self._nvram,
                                                                                                 new_nvram=nvram))
        self._nvram = nvram

    @BaseNode.name.setter
    def name(self, new_name):
        """
        Sets the name of this IOU VM.

        :param new_name: name
        """

        if self.startup_config_file:
            content = self.startup_config_content
            content = re.sub(r"^hostname .+$", "hostname " + new_name, content, flags=re.MULTILINE)
            self.startup_config_content = content

        super(IOUVM, IOUVM).name.__set__(self, new_name)

    @property
    def iourc_content(self):

        try:
            with open(os.path.join(self.temporary_directory, "iourc"), "rb") as f:
                return f.read().decode("utf-8")
        except OSError:
            return None

    @iourc_content.setter
    def iourc_content(self, value):

        if value is not None:
            # If we don't save the value in the ~/ the licence is lost at project
            # reload
            path = os.path.join(os.path.expanduser("~/"), ".iourc")
            try:
                with open(path, "wb") as f:
                    f.write(value.encode("utf-8"))
            except OSError as e:
                raise IOUError("Could not write the iourc file {}: {}".format(path, e))

            path = os.path.join(self.temporary_directory, "iourc")
            try:
                with open(path, "wb") as f:
                    f.write(value.encode("utf-8"))
            except OSError as e:
                raise IOUError("Could not write the iourc file {}: {}".format(path, e))

    @asyncio.coroutine
    def _library_check(self):
        """
        Checks for missing shared library dependencies in the IOU image.
        """

        try:
            output = yield from gns3server.utils.asyncio.subprocess_check_output("ldd", self._path)
<<<<<<< HEAD
        except (FileNotFoundError, subprocess.SubprocessError) as e:
            log.warning("Could not determine the shared library dependencies for {}: {}".format(self._path, e))
=======
        except (OSError, subprocess.SubprocessError) as e:
            log.warn("Could not determine the shared library dependencies for {}: {}".format(self._path, e))
>>>>>>> e4a6db8e
            return

        p = re.compile("([\.\w]+)\s=>\s+not found")
        missing_libs = p.findall(output)
        if missing_libs:
            raise IOUError("The following shared library dependencies cannot be found for IOU image {}: {}".format(self._path,
                                                                                                                   ", ".join(missing_libs)))

    @asyncio.coroutine
    def _check_iou_licence(self):
        """
        Checks for a valid IOU key in the iourc file (paranoid mode).
        """
        try:
            license_check = self._config().getboolean("license_check", True)
        except ValueError:
            raise IOUError("Invalid licence check setting")
        if license_check is False:
            return

        config = configparser.ConfigParser()
        try:
            with open(self.iourc_path, encoding="utf-8") as f:
                config.read_file(f)
        except OSError as e:
            raise IOUError("Could not open iourc file {}: {}".format(self.iourc_path, e))
        except configparser.Error as e:
            raise IOUError("Could not parse iourc file {}: {}".format(self.iourc_path, e))
        except UnicodeDecodeError as e:
            raise IOUError("Non ascii characters in iourc file {}, please remove them: {}".format(self.iourc_path, e))
        if "license" not in config:
            raise IOUError("License section not found in iourc file {}".format(self.iourc_path))
        hostname = socket.gethostname()
        if len(hostname) > 15:
            log.warning("Older IOU images may not boot because hostname '{}' length is above 15 characters".format(hostname))
        if hostname not in config["license"]:
            raise IOUError("Hostname \"{}\" not found in iourc file {}".format(hostname, self.iourc_path))
        user_ioukey = config["license"][hostname]
        if user_ioukey[-1:] != ';':
            raise IOUError("IOU key not ending with ; in iourc file {}".format(self.iourc_path))
        if len(user_ioukey) != 17:
            raise IOUError("IOU key length is not 16 characters in iourc file {}".format(self.iourc_path))
        user_ioukey = user_ioukey[:16]

        # We can't test this because it's mean distributing a valid licence key
        # in tests or generating one
        if not hasattr(sys, "_called_from_test"):
            try:
                hostid = (yield from gns3server.utils.asyncio.subprocess_check_output("hostid")).strip()
            except FileNotFoundError as e:
                raise IOUError("Could not find hostid: {}".format(e))
            except (OSError, subprocess.SubprocessError) as e:
                raise IOUError("Could not execute hostid: {}".format(e))

            try:
                ioukey = int(hostid, 16)
            except ValueError:
                raise IOUError("Invalid hostid detected: {}".format(hostid))
            for x in hostname:
                ioukey += ord(x)
            pad1 = b'\x4B\x58\x21\x81\x56\x7B\x0D\xF3\x21\x43\x9B\x7E\xAC\x1D\xE6\x8A'
            pad2 = b'\x80' + 39 * b'\0'
            ioukey = hashlib.md5(pad1 + pad2 + struct.pack('!I', ioukey) + pad1).hexdigest()[:16]
            if ioukey != user_ioukey:
                raise IOUError("Invalid IOU license key {} detected in iourc file {} for host {}".format(user_ioukey,
                                                                                                         self.iourc_path,
                                                                                                         hostname))

    def _nvram_file(self):
        """
        Path to the nvram file
        """
        return os.path.join(self.working_dir, "nvram_{:05d}".format(self.application_id))

    def _push_configs_to_nvram(self):
        """
        Push the startup-config and private-config content to the NVRAM.
        """

        startup_config_content = self.startup_config_content
        if startup_config_content:
            nvram_file = self._nvram_file()
            try:
                if not os.path.exists(nvram_file):
                    open(nvram_file, "a").close()
                    nvram_content = None
                else:
                    with open(nvram_file, "rb") as file:
                        nvram_content = file.read()
            except OSError as e:
                raise IOUError("Cannot read nvram file {}: {}".format(nvram_file, e))

            startup_config_content = startup_config_content.encode("utf-8")
            private_config_content = self.private_config_content
            if private_config_content is not None:
                private_config_content = private_config_content.encode("utf-8")
            try:
                nvram_content = nvram_import(nvram_content, startup_config_content, private_config_content, self.nvram)
            except ValueError as e:
                raise IOUError("Cannot push configs to nvram {}: {}".format(nvram_file, e))
            try:
                with open(nvram_file, "wb") as file:
                    file.write(nvram_content)
            except OSError as e:
                raise IOUError("Cannot write nvram file {}: {}".format(nvram_file, e))

    @asyncio.coroutine
    def start(self):
        """
        Starts the IOU process.
        """

        self._check_requirements()
        if not self.is_running():

            yield from self._library_check()

            try:
                self._rename_nvram_file()
            except OSError as e:
                raise IOUError("Could not rename nvram files: {}".format(e))

            iourc_path = self.iourc_path
            if not iourc_path:
                raise IOUError("Could not find an iourc file (IOU license)")
            if not os.path.isfile(iourc_path):
                raise IOUError("The iourc path '{}' is not a regular file".format(iourc_path))

            yield from self._check_iou_licence()
            yield from self._start_ubridge()

            self._create_netmap_config()
            if self.use_default_iou_values:
                # make sure we have the default nvram amount to correctly push the configs
                yield from self.update_default_iou_values()
            self._push_configs_to_nvram()

            # check if there is enough RAM to run
            self.check_available_ram(self.ram)

            self._nvram_watcher = FileWatcher(self._nvram_file(), self._nvram_changed, delay=2)

            # created a environment variable pointing to the iourc file.
            env = os.environ.copy()

            if "IOURC" not in os.environ:
                env["IOURC"] = iourc_path
            command = yield from self._build_command()
            try:
                log.info("Starting IOU: {}".format(command))
                self.command_line = ' '.join(command)
                self._iou_process = yield from asyncio.create_subprocess_exec(
                    *command,
                    stdout=asyncio.subprocess.PIPE,
                    stdin=asyncio.subprocess.PIPE,
                    stderr=subprocess.STDOUT,
                    cwd=self.working_dir,
                    env=env)
                log.info("IOU instance {} started PID={}".format(self._id, self._iou_process.pid))
                self._started = True
                self.status = "started"
                callback = functools.partial(self._termination_callback, "IOU")
                gns3server.utils.asyncio.monitor_process(self._iou_process, callback)
            except FileNotFoundError as e:
                raise IOUError("Could not start IOU: {}: 32-bit binary support is probably not installed".format(e))
            except (OSError, subprocess.SubprocessError) as e:
                iou_stdout = self.read_iou_stdout()
                log.error("Could not start IOU {}: {}\n{}".format(self._path, e, iou_stdout))
                raise IOUError("Could not start IOU {}: {}\n{}".format(self._path, e, iou_stdout))

            if self.console and self.console_type == "telnet":
                server = AsyncioTelnetServer(reader=self._iou_process.stdout, writer=self._iou_process.stdin, binary=True, echo=True)
                try:
                    self._telnet_server = yield from asyncio.start_server(server.run, self._manager.port_manager.console_host, self.console)
                except OSError as e:
                    yield from self.stop()
                    raise IOUError("Could not start Telnet server on socket {}:{}: {}".format(self._manager.port_manager.console_host, self.console, e))

            # configure networking support
            yield from self._networking()

    @locking
    @asyncio.coroutine
    def _networking(self):
        """
        Configures the IOL bridge in uBridge.
        """

        bridge_name = "IOL-BRIDGE-{}".format(self.application_id + 512)
        try:
            # delete any previous bridge if it exists
            yield from self._ubridge_send("iol_bridge delete {name}".format(name=bridge_name))
        except UbridgeError:
            pass
        yield from self._ubridge_send("iol_bridge create {name} {bridge_id}".format(name=bridge_name, bridge_id=self.application_id + 512))

        bay_id = 0
        for adapter in self._adapters:
            unit_id = 0
            for unit in adapter.ports.keys():
                nio = adapter.get_nio(unit)
                if nio and isinstance(nio, NIOUDP):
                    yield from self._ubridge_send("iol_bridge add_nio_udp {name} {iol_id} {bay} {unit} {lport} {rhost} {rport}".format(name=bridge_name,
                                                                                                                                       iol_id=self.application_id,
                                                                                                                                       bay=bay_id,
                                                                                                                                       unit=unit_id,
                                                                                                                                       lport=nio.lport,
                                                                                                                                       rhost=nio.rhost,
                                                                                                                                       rport=nio.rport))
                    if nio.capturing:
                        yield from self._ubridge_send('iol_bridge start_capture {name} "{output_file}" {data_link_type}'.format(name=bridge_name,
                                                                                                                                output_file=nio.pcap_output_file,
                                                                                                                                data_link_type=re.sub("^DLT_", "", nio.pcap_data_link_type)))

                    yield from self._ubridge_apply_filters(bay_id, unit_id, nio.filters)
                unit_id += 1
            bay_id += 1

        yield from self._ubridge_send("iol_bridge start {name}".format(name=bridge_name))

    def _termination_callback(self, process_name, returncode):
        """
        Called when the process has stopped.

        :param returncode: Process returncode
        """

        self._terminate_process_iou()
        if returncode != 0:
            if returncode == -11:
                message = 'IOU VM "{}" process has stopped with return code: {} (segfault). This could be an issue with the IOU image, using a different image may fix this.\n{}'.format(self.name,
                                                                                                                                                                                         returncode,
                                                                                                                                                                                         self.read_iou_stdout())
            else:
                message = 'IOU VM "{}" process has stopped with return code: {}\n{}'.format(self.name, returncode, self.read_iou_stdout())
            log.warning(message)
            self.project.emit("log.error", {"message": message})
        if self._telnet_server:
            self._telnet_server.close()
            self._telnet_server = None

    def _rename_nvram_file(self):
        """
        Before starting the VM, rename the nvram and vlan.dat files with the correct IOU application identifier.
        """

        destination = self._nvram_file()
        for file_path in glob.glob(os.path.join(glob.escape(self.working_dir), "nvram_*")):
            shutil.move(file_path, destination)
        destination = os.path.join(self.working_dir, "vlan.dat-{:05d}".format(self.application_id))
        for file_path in glob.glob(os.path.join(glob.escape(self.working_dir), "vlan.dat-*")):
            shutil.move(file_path, destination)

    @asyncio.coroutine
    def stop(self):
        """
        Stops the IOU process.
        """

        yield from self._stop_ubridge()
        if self._nvram_watcher:
            self._nvram_watcher.close()
            self._nvram_watcher = None

        if self._telnet_server:
            self._telnet_server.close()
            self._telnet_server = None

        if self.is_running():
            self._terminate_process_iou()
            if self._iou_process.returncode is None:
                try:
                    yield from gns3server.utils.asyncio.wait_for_process_termination(self._iou_process, timeout=3)
                except asyncio.TimeoutError:
                    if self._iou_process.returncode is None:
                        log.warning("IOU process {} is still running... killing it".format(self._iou_process.pid))
                        try:
                            self._iou_process.kill()
                        except ProcessLookupError:
                            pass
            self._iou_process = None

        self._started = False
        self.save_configs()

    def _terminate_process_iou(self):
        """
        Terminate the IOU process if running
        """

        if self._iou_process:
            log.info('Stopping IOU process for IOU VM "{}" PID={}'.format(self.name, self._iou_process.pid))
            try:
                self._iou_process.terminate()
            # Sometime the process can already be dead when we garbage collect
            except ProcessLookupError:
                pass
        self._started = False
        self.status = "stopped"

    @asyncio.coroutine
    def reload(self):
        """
        Reloads the IOU process (stop & start).
        """

        yield from self.stop()
        yield from self.start()

    def is_running(self):
        """
        Checks if the IOU process is running

        :returns: True or False
        """

        if self._iou_process and self._iou_process.returncode is None:
            return True
        return False

    @BaseNode.console_type.setter
    def console_type(self, new_console_type):
        """
        Sets the console type for this IOU VM.

        :param new_console_type: console type (string)
        """

        if self.is_running() and self.console_type != new_console_type:
            raise IOUError('"{name}" must be stopped to change the console type to {new_console_type}'.format(name=self._name, new_console_type=new_console_type))

        super(IOUVM, IOUVM).console_type.__set__(self, new_console_type)

    def _create_netmap_config(self):
        """
        Creates the NETMAP file.
        """

        netmap_path = os.path.join(self.working_dir, "NETMAP")
        try:
            with open(netmap_path, "w", encoding="utf-8") as f:
                for bay in range(0, 16):
                    for unit in range(0, 4):
                        f.write("{ubridge_id}:{bay}/{unit}{iou_id:>5d}:{bay}/{unit}\n".format(ubridge_id=str(self.application_id + 512),
                                                                                              bay=bay,
                                                                                              unit=unit,
                                                                                              iou_id=self.application_id))
            log.info("IOU {name} [id={id}]: NETMAP file created".format(name=self._name,
                                                                        id=self._id))
        except OSError as e:
            raise IOUError("Could not create {}: {}".format(netmap_path, e))

    @asyncio.coroutine
    def _build_command(self):
        """
        Command to start the IOU process.
        (to be passed to subprocess.Popen())

        IOU command line:
        Usage: <image> [options] <application id>
        <image>: unix-js-m | unix-is-m | unix-i-m | ...
        <application id>: instance identifier (0 < id <= 1024)
        Options:
        -e <n>        Number of Ethernet interfaces (default 2)
        -s <n>        Number of Serial interfaces (default 2)
        -n <n>        Size of nvram in Kb (default 64KB)
        -b <string>   IOS debug string
        -c <name>     Configuration file name
        -d            Generate debug information
        -t            Netio message trace
        -q            Suppress informational messages
        -h            Display this help
        -C            Turn off use of host clock
        -m <n>        Megabytes of router memory (default 256MB)
        -L            Disable local console, use remote console
        -l            Enable Layer 1 keepalive messages
        -u <n>        UDP port base for distributed networks
        -R            Ignore options from the IOURC file
        -U            Disable unix: file system location
        -W            Disable watchdog timer
        -N            Ignore the NETMAP file
        """

        command = [self._path]
        if len(self._ethernet_adapters) != 2:
            command.extend(["-e", str(len(self._ethernet_adapters))])
        if len(self._serial_adapters) != 2:
            command.extend(["-s", str(len(self._serial_adapters))])
        if not self.use_default_iou_values:
            command.extend(["-n", str(self._nvram)])
            command.extend(["-m", str(self._ram)])

        # do not let IOU create the NVRAM anymore
        #startup_config_file = self.startup_config_file
        # if startup_config_file:
        #    command.extend(["-c", os.path.basename(startup_config_file)])

        if self._l1_keepalives:
            yield from self._enable_l1_keepalives(command)
        command.extend([str(self.application_id)])
        return command

    def read_iou_stdout(self):
        """
        Reads the standard output of the IOU process.
        Only use when the process has been stopped or has crashed.
        """

        output = ""
        if self._iou_stdout_file:
            try:
                with open(self._iou_stdout_file, "rb") as file:
                    output = file.read().decode("utf-8", errors="replace")
            except OSError as e:
                log.warning("could not read {}: {}".format(self._iou_stdout_file, e))
        return output

    @property
    def adapters(self):
        return self._adapters

    @property
    def ethernet_adapters(self):
        """
        Returns the number of Ethernet adapters for this IOU VM.

        :returns: number of adapters
        """

        return len(self._ethernet_adapters)

    @ethernet_adapters.setter
    def ethernet_adapters(self, ethernet_adapters):
        """
        Sets the number of Ethernet adapters for this IOU VM.

        :param ethernet_adapters: number of adapters
        """

        self._ethernet_adapters.clear()
        for _ in range(0, ethernet_adapters):
            self._ethernet_adapters.append(EthernetAdapter(interfaces=4))

        log.info('IOU "{name}" [{id}]: number of Ethernet adapters changed to {adapters}'.format(name=self._name,
                                                                                                 id=self._id,
                                                                                                 adapters=len(self._ethernet_adapters)))

        self._adapters = self._ethernet_adapters + self._serial_adapters

    @property
    def serial_adapters(self):
        """
        Returns the number of Serial adapters for this IOU VM.

        :returns: number of adapters
        """

        return len(self._serial_adapters)

    @serial_adapters.setter
    def serial_adapters(self, serial_adapters):
        """
        Sets the number of Serial adapters for this IOU VM.

        :param serial_adapters: number of adapters
        """

        self._serial_adapters.clear()
        for _ in range(0, serial_adapters):
            self._serial_adapters.append(SerialAdapter(interfaces=4))

        log.info('IOU "{name}" [{id}]: number of Serial adapters changed to {adapters}'.format(name=self._name,
                                                                                               id=self._id,
                                                                                               adapters=len(self._serial_adapters)))

        self._adapters = self._ethernet_adapters + self._serial_adapters

    @asyncio.coroutine
    def adapter_add_nio_binding(self, adapter_number, port_number, nio):
        """
        Adds a adapter NIO binding.

        :param adapter_number: adapter number
        :param port_number: port number
        :param nio: NIO instance to add to the adapter/port
        """

        try:
            adapter = self._adapters[adapter_number]
        except IndexError:
            raise IOUError('Adapter {adapter_number} does not exist for IOU "{name}"'.format(name=self._name,
                                                                                             adapter_number=adapter_number))

        if not adapter.port_exists(port_number):
            raise IOUError("Port {port_number} does not exist in adapter {adapter}".format(adapter=adapter,
                                                                                           port_number=port_number))

        adapter.add_nio(port_number, nio)
        log.info('IOU "{name}" [{id}]: {nio} added to {adapter_number}/{port_number}'.format(name=self._name,
                                                                                             id=self._id,
                                                                                             nio=nio,
                                                                                             adapter_number=adapter_number,
                                                                                             port_number=port_number))

        if self.ubridge:
            bridge_name = "IOL-BRIDGE-{}".format(self.application_id + 512)
            yield from self._ubridge_send("iol_bridge add_nio_udp {name} {iol_id} {bay} {unit} {lport} {rhost} {rport}".format(name=bridge_name,
                                                                                                                               iol_id=self.application_id,
                                                                                                                               bay=adapter_number,
                                                                                                                               unit=port_number,
                                                                                                                               lport=nio.lport,
                                                                                                                               rhost=nio.rhost,
                                                                                                                               rport=nio.rport))
            yield from self._ubridge_apply_filters(adapter_number, port_number, nio.filters)

    @asyncio.coroutine
    def adapter_update_nio_binding(self, adapter_number, port_number, nio):
        """
        Update a port NIO binding.

        :param adapter_number: adapter number
        :param port_number: port number
        :param nio: NIO instance to add to the adapter
        """

        if self.ubridge:
            yield from self._ubridge_apply_filters(adapter_number, port_number, nio.filters)

    @asyncio.coroutine
    def _ubridge_apply_filters(self, adapter_number, port_number, filters):
        """
        Apply filter like rate limiting

        :param adapter_number: adapter number
        :param port_number: port number
        :param filters: Array of filter dictionnary
        """
        bridge_name = "IOL-BRIDGE-{}".format(self.application_id + 512)
        location = '{bridge_name} {bay} {unit}'.format(
            bridge_name=bridge_name,
            bay=adapter_number,
            unit=port_number)
        yield from self._ubridge_send('iol_bridge reset_packet_filters ' + location)
        for filter in self._build_filter_list(filters):
            cmd = 'iol_bridge add_packet_filter {} {}'.format(
                location,
                filter)
            yield from self._ubridge_send(cmd)

    @asyncio.coroutine
    def adapter_remove_nio_binding(self, adapter_number, port_number):
        """
        Removes an adapter NIO binding.

        :param adapter_number: adapter number
        :param port_number: port number
        :returns: NIO instance
        """

        try:
            adapter = self._adapters[adapter_number]
        except IndexError:
            raise IOUError('Adapter {adapter_number} does not exist on IOU "{name}"'.format(name=self._name,
                                                                                            adapter_number=adapter_number))

        if not adapter.port_exists(port_number):
            raise IOUError("Port {port_number} does not exist in adapter {adapter}".format(adapter=adapter,
                                                                                           port_number=port_number))

        nio = adapter.get_nio(port_number)
        if isinstance(nio, NIOUDP):
            self.manager.port_manager.release_udp_port(nio.lport, self._project)
        adapter.remove_nio(port_number)
        log.info('IOU "{name}" [{id}]: {nio} removed from {adapter_number}/{port_number}'.format(name=self._name,
                                                                                                 id=self._id,
                                                                                                 nio=nio,
                                                                                                 adapter_number=adapter_number,
                                                                                                 port_number=port_number))

        if self.ubridge:
            bridge_name = "IOL-BRIDGE-{}".format(self.application_id + 512)
            yield from self._ubridge_send("iol_bridge delete_nio_udp {name} {bay} {unit}".format(name=bridge_name,
                                                                                                 bay=adapter_number,
                                                                                                 unit=port_number))

        return nio

    @property
    def l1_keepalives(self):
        """
        Returns either layer 1 keepalive messages option is enabled or disabled.

        :returns: boolean
        """

        return self._l1_keepalives

    @l1_keepalives.setter
    def l1_keepalives(self, state):
        """
        Enables or disables layer 1 keepalive messages.

        :param state: boolean
        """

        self._l1_keepalives = state
        if state:
            log.info('IOU "{name}" [{id}]: has activated layer 1 keepalive messages'.format(name=self._name, id=self._id))
        else:
            log.info('IOU "{name}" [{id}]: has deactivated layer 1 keepalive messages'.format(name=self._name, id=self._id))

    @asyncio.coroutine
    def _enable_l1_keepalives(self, command):
        """
        Enables L1 keepalive messages if supported.

        :param command: command line
        """

        env = os.environ.copy()
        if "IOURC" not in os.environ:
            env["IOURC"] = self.iourc_path
        try:
            output = yield from gns3server.utils.asyncio.subprocess_check_output(self._path, "-h", cwd=self.working_dir, env=env, stderr=True)
            if re.search("-l\s+Enable Layer 1 keepalive messages", output):
                command.extend(["-l"])
            else:
                raise IOUError("layer 1 keepalive messages are not supported by {}".format(os.path.basename(self._path)))
        except (OSError, subprocess.SubprocessError) as e:
            log.warning("could not determine if layer 1 keepalive messages are supported by {}: {}".format(os.path.basename(self._path), e))

    @property
    def startup_config_content(self):
        """
        Returns the content of the current startup-config file.
        """

        config_file = self.startup_config_file
        if config_file is None:
            return None

        try:
            with open(config_file, "rb") as f:
                return f.read().decode("utf-8", errors="replace")
        except OSError as e:
            raise IOUError("Can't read startup-config file '{}': {}".format(config_file, e))

    @startup_config_content.setter
    def startup_config_content(self, startup_config):
        """
        Update the startup config

        :param startup_config: content of the startup configuration file
        """

        try:
            startup_config_path = os.path.join(self.working_dir, "startup-config.cfg")

            if startup_config is None:
                startup_config = ''

            # We disallow erasing the startup config file
            if len(startup_config) == 0 and os.path.exists(startup_config_path):
                return

            with open(startup_config_path, 'w+', encoding='utf-8') as f:
                if len(startup_config) == 0:
                    f.write('')
                else:
                    startup_config = startup_config.replace("%h", self._name)
                    f.write(startup_config)

            vlan_file = os.path.join(self.working_dir, "vlan.dat-{:05d}".format(self.application_id))
            if os.path.exists(vlan_file):
                try:
                    os.remove(vlan_file)
                except OSError as e:
                    log.error("Could not delete VLAN file '{}': {}".format(vlan_file, e))

        except OSError as e:
            raise IOUError("Can't write startup-config file '{}': {}".format(startup_config_path, e))

    @property
    def private_config_content(self):
        """
        Returns the content of the current private-config file.
        """

        config_file = self.private_config_file
        if config_file is None:
            return None

        try:
            with open(config_file, "rb") as f:
                return f.read().decode("utf-8", errors="replace")
        except OSError as e:
            raise IOUError("Can't read private-config file '{}': {}".format(config_file, e))

    @private_config_content.setter
    def private_config_content(self, private_config):
        """
        Update the private config

        :param private_config: content of the private configuration file
        """

        try:
            private_config_path = os.path.join(self.working_dir, "private-config.cfg")

            if private_config is None:
                private_config = ''

            # We disallow erasing the private config file
            if len(private_config) == 0 and os.path.exists(private_config_path):
                return

            with open(private_config_path, 'w+', encoding='utf-8') as f:
                if len(private_config) == 0:
                    f.write('')
                else:
                    private_config = private_config.replace("%h", self._name)
                    f.write(private_config)
        except OSError as e:
            raise IOUError("Can't write private-config file '{}': {}".format(private_config_path, e))

    @property
    def startup_config_file(self):
        """
        Returns the startup-config file for this IOU VM.

        :returns: path to config file. None if the file doesn't exist
        """

        path = os.path.join(self.working_dir, 'startup-config.cfg')
        if os.path.exists(path):
            return path
        else:
            return None

    @property
    def private_config_file(self):
        """
        Returns the private-config file for this IOU VM.

        :returns: path to config file. None if the file doesn't exist
        """

        path = os.path.join(self.working_dir, 'private-config.cfg')
        if os.path.exists(path):
            return path
        else:
            return None

    @property
    def relative_startup_config_file(self):
        """
        Returns the startup-config file relative to the project directory.
        It's compatible with pre 1.3 projects.

        :returns: path to startup-config file. None if the file doesn't exist
        """

        path = os.path.join(self.working_dir, 'startup-config.cfg')
        if os.path.exists(path):
            return 'startup-config.cfg'
        else:
            return None

    @property
    def relative_private_config_file(self):
        """
        Returns the private-config file relative to the project directory.

        :returns: path to private-config file. None if the file doesn't exist
        """

        path = os.path.join(self.working_dir, 'private-config.cfg')
        if os.path.exists(path):
            return 'private-config.cfg'
        else:
            return None

    @property
    def application_id(self):
        """
        Returns application_id which unique identifier for IOU running script. Value is between 1 and 512.
        When it's not set returns value from the local manager.

        :returns: integer between 1 and 512
        """

        return self._application_id

    @application_id.setter
    def application_id(self, application_id):
        """
        Sets application_id for IOU.

        :param: integer between 1 and 512
        """
        self._application_id = application_id

    def extract_configs(self):
        """
        Gets the contents of the config files
        startup-config and private-config from NVRAM.

        :returns: tuple (startup-config, private-config)
        """

        nvram_file = os.path.join(self.working_dir, "nvram_{:05d}".format(self.application_id))
        if not os.path.exists(nvram_file):
            return None, None
        try:
            with open(nvram_file, "rb") as file:
                nvram_content = file.read()
        except OSError as e:
            log.warning("Cannot read nvram file {}: {}".format(nvram_file, e))
            return None, None

        try:
            startup_config_content, private_config_content = nvram_export(nvram_content)
        except ValueError as e:
            log.warning("Could not export configs from nvram file {}: {}".format(nvram_file, e))
            return None, None

        return startup_config_content, private_config_content

    def save_configs(self):
        """
        Saves the startup-config and private-config to files.
        """

        if self.startup_config_content or self.private_config_content:
            startup_config_content, private_config_content = self.extract_configs()
            if startup_config_content:
                config_path = os.path.join(self.working_dir, "startup-config.cfg")
                try:
                    config = startup_config_content.decode("utf-8", errors="replace")
                    with open(config_path, "wb") as f:
                        log.info("saving startup-config to {}".format(config_path))
                        f.write(config.encode("utf-8"))
                except (binascii.Error, OSError) as e:
                    raise IOUError("Could not save the startup configuration {}: {}".format(config_path, e))

            if private_config_content and private_config_content != b'\nend\n':
                config_path = os.path.join(self.working_dir, "private-config.cfg")
                try:
                    config = private_config_content.decode("utf-8", errors="replace")
                    with open(config_path, "wb") as f:
                        log.info("saving private-config to {}".format(config_path))
                        f.write(config.encode("utf-8"))
                except (binascii.Error, OSError) as e:
                    raise IOUError("Could not save the private configuration {}: {}".format(config_path, e))

    @asyncio.coroutine
    def start_capture(self, adapter_number, port_number, output_file, data_link_type="DLT_EN10MB"):
        """
        Starts a packet capture.

        :param adapter_number: adapter number
        :param port_number: port number
        :param output_file: PCAP destination file for the capture
        :param data_link_type: PCAP data link type (DLT_*), default is DLT_EN10MB
        """

        try:
            adapter = self._adapters[adapter_number]
        except IndexError:
            raise IOUError('Adapter {adapter_number} does not exist on IOU "{name}"'.format(name=self._name,
                                                                                            adapter_number=adapter_number))

        if not adapter.port_exists(port_number):
            raise IOUError("Port {port_number} does not exist in adapter {adapter}".format(adapter=adapter,
                                                                                           port_number=port_number))

        nio = adapter.get_nio(port_number)
        if not nio:
            raise IOUError("NIO {port_number} does not exist in adapter {adapter}".format(adapter=adapter,
                                                                                          port_number=port_number))

        if nio.capturing:
            raise IOUError("Packet capture is already activated on {adapter_number}/{port_number}".format(adapter_number=adapter_number,
                                                                                                          port_number=port_number))

        nio.startPacketCapture(output_file, data_link_type)
        log.info('IOU "{name}" [{id}]: starting packet capture on {adapter_number}/{port_number} to {output_file}'.format(name=self._name,
                                                                                                                          id=self._id,
                                                                                                                          adapter_number=adapter_number,
                                                                                                                          port_number=port_number,
                                                                                                                          output_file=output_file))

        if self.ubridge:
            bridge_name = "IOL-BRIDGE-{}".format(self.application_id + 512)
            yield from self._ubridge_send('iol_bridge start_capture {name} {bay} {unit} "{output_file}" {data_link_type}'.format(name=bridge_name,
                                                                                                                                 bay=adapter_number,
                                                                                                                                 unit=port_number,
                                                                                                                                 output_file=output_file,
                                                                                                                                 data_link_type=re.sub("^DLT_", "", data_link_type)))

    @asyncio.coroutine
    def stop_capture(self, adapter_number, port_number):
        """
        Stops a packet capture.

        :param adapter_number: adapter number
        :param port_number: port number
        """

        try:
            adapter = self._adapters[adapter_number]
        except IndexError:
            raise IOUError('Adapter {adapter_number} does not exist on IOU "{name}"'.format(name=self._name,
                                                                                            adapter_number=adapter_number))

        if not adapter.port_exists(port_number):
            raise IOUError("Port {port_number} does not exist in adapter {adapter}".format(adapter=adapter,
                                                                                           port_number=port_number))

        nio = adapter.get_nio(port_number)
        if not nio:
            raise IOUError("NIO {port_number} does not exist in adapter {adapter}".format(adapter=adapter,
                                                                                          port_number=port_number))

        nio.stopPacketCapture()
        log.info('IOU "{name}" [{id}]: stopping packet capture on {adapter_number}/{port_number}'.format(name=self._name,
                                                                                                         id=self._id,
                                                                                                         adapter_number=adapter_number,
                                                                                                         port_number=port_number))
        if self.ubridge:
            bridge_name = "IOL-BRIDGE-{}".format(self.application_id + 512)
            yield from self._ubridge_send('iol_bridge stop_capture {name} {bay} {unit}'.format(name=bridge_name,
                                                                                               bay=adapter_number,
                                                                                               unit=port_number))<|MERGE_RESOLUTION|>--- conflicted
+++ resolved
@@ -369,13 +369,8 @@
 
         try:
             output = yield from gns3server.utils.asyncio.subprocess_check_output("ldd", self._path)
-<<<<<<< HEAD
-        except (FileNotFoundError, subprocess.SubprocessError) as e:
+        except (OSError, subprocess.SubprocessError) as e:
             log.warning("Could not determine the shared library dependencies for {}: {}".format(self._path, e))
-=======
-        except (OSError, subprocess.SubprocessError) as e:
-            log.warn("Could not determine the shared library dependencies for {}: {}".format(self._path, e))
->>>>>>> e4a6db8e
             return
 
         p = re.compile("([\.\w]+)\s=>\s+not found")

# -*- coding: utf-8 -*-
#
# Copyright (C) 2020 GNS3 Technologies Inc.
#
# This program is free software: you can redistribute it and/or modify
# it under the terms of the GNU General Public License as published by
# the Free Software Foundation, either version 3 of the License, or
# (at your option) any later version.
#
# This program is distributed in the hope that it will be useful,
# but WITHOUT ANY WARRANTY; without even the implied warranty of
# MERCHANTABILITY or FITNESS FOR A PARTICULAR PURPOSE.  See the
# GNU General Public License for more details.
#
# You should have received a copy of the GNU General Public License
# along with this program.  If not, see <http://www.gnu.org/licenses/>.

import pytest
import asyncio
import os
import sys
import stat
from tests.utils import asyncio_patch, AsyncioMagicMock


from unittest import mock
from unittest.mock import patch, MagicMock

from gns3server.compute.qemu.qemu_vm import QemuVM
from gns3server.compute.qemu.qemu_error import QemuError
from gns3server.compute.qemu import Qemu
from gns3server.utils import force_unix_path, macaddress_to_int, int_to_macaddress
from gns3server.compute.notification_manager import NotificationManager


@pytest.fixture
@pytest.mark.asyncio
async def manager(port_manager):

    m = Qemu.instance()
    m.port_manager = port_manager
    return m


@pytest.fixture
def fake_qemu_img_binary(monkeypatch, tmpdir):

    monkeypatch.setenv("PATH", str(tmpdir))
    bin_path = os.path.join(os.environ["PATH"], "qemu-img")
    with open(bin_path, "w+") as f:
        f.write("1")
    os.chmod(bin_path, stat.S_IRUSR | stat.S_IWUSR | stat.S_IXUSR)
    return bin_path


@pytest.fixture
def fake_qemu_binary(monkeypatch, tmpdir):

    monkeypatch.setenv("PATH", str(tmpdir))
    if sys.platform.startswith("win"):
        bin_path = os.path.join(os.environ["PATH"], "qemu-system-x86_64w.exe")
    else:
        bin_path = os.path.join(os.environ["PATH"], "qemu-system-x86_64")
    with open(bin_path, "w+") as f:
        f.write("1")
    os.chmod(bin_path, stat.S_IRUSR | stat.S_IWUSR | stat.S_IXUSR)
    return bin_path


@pytest.fixture(scope="function")
@pytest.mark.asyncio
async def vm(compute_project, manager, fake_qemu_binary, fake_qemu_img_binary):

    manager.port_manager.console_host = "127.0.0.1"
    vm = QemuVM("test", "00010203-0405-0607-0809-0a0b0c0d0e0f", compute_project, manager, qemu_path=fake_qemu_binary)
    vm._process_priority = "normal"  # Avoid complexity for Windows tests
    vm._start_ubridge = AsyncioMagicMock()
    vm._ubridge_hypervisor = MagicMock()
    vm._ubridge_hypervisor.is_running.return_value = True
    vm.manager.config.settings.Qemu.enable_hardware_acceleration = False
    return vm


@pytest.fixture(scope="function")
def running_subprocess_mock():

    mm = MagicMock()
    mm.returncode = None
    return mm


@pytest.mark.asyncio
async def test_vm(compute_project, manager, fake_qemu_binary):

    vm = QemuVM("test", "00010203-0405-0607-0809-0a0b0c0d0e0f", compute_project, manager, qemu_path=fake_qemu_binary)
    assert vm.name == "test"
    assert vm.id == "00010203-0405-0607-0809-0a0b0c0d0e0f"


@pytest.mark.asyncio
async def test_vm_create(tmpdir, compute_project, manager, fake_qemu_binary):

    fake_img = str(tmpdir / 'hello')

    with open(fake_img, 'w+') as f:
        f.write('hello')

    vm = QemuVM("test", "00010203-0405-0607-0809-0a0b0c0d0e0f", compute_project, manager, qemu_path=fake_qemu_binary)
    vm._hda_disk_image = fake_img

    await vm.create()

    # tests if `create` created md5sums
    assert os.path.exists(str(tmpdir / 'hello.md5sum'))


@pytest.mark.asyncio
async def test_vm_invalid_qemu_with_platform(compute_project, manager, fake_qemu_binary):

    vm = QemuVM("test", "00010203-0405-0607-0809-0a0b0c0d0e0f", compute_project, manager, qemu_path="/usr/fake/bin/qemu-system-64", platform="x86_64")

    assert vm.qemu_path == fake_qemu_binary
    assert vm.platform == "x86_64"


@pytest.mark.asyncio
async def test_vm_invalid_qemu_without_platform(compute_project, manager, fake_qemu_binary):

    vm = QemuVM("test", "00010203-0405-0607-0809-0a0b0c0d0e0f", compute_project, manager, qemu_path="/usr/fake/bin/qemu-system-x86_64")

    assert vm.qemu_path == fake_qemu_binary
    assert vm.platform == "x86_64"


@pytest.mark.asyncio
async def test_is_running(vm, running_subprocess_mock):

    vm._process = None
    assert vm.is_running() is False
    vm._process = running_subprocess_mock
    assert vm.is_running()
    vm._process.returncode = -1
    assert vm.is_running() is False


@pytest.mark.asyncio
async def test_start(vm, running_subprocess_mock):

    vm.manager.get_qemu_version = AsyncioMagicMock(return_value="3.1.0")
    with asyncio_patch("gns3server.compute.qemu.QemuVM.start_wrap_console"):
        with asyncio_patch("asyncio.create_subprocess_exec", return_value=running_subprocess_mock) as mock:
            await vm.start()
            assert vm.is_running()
            assert vm.command_line == ' '.join(mock.call_args[0])


@pytest.mark.asyncio
async def test_stop(vm, running_subprocess_mock):

    process = running_subprocess_mock
    # Wait process kill success
    future = asyncio.Future()
    future.set_result(True)
    process.wait.return_value = future
    vm.manager.get_qemu_version = AsyncioMagicMock(return_value="3.1.0")

    with asyncio_patch("gns3server.compute.qemu.QemuVM.start_wrap_console"):
        with asyncio_patch("asyncio.create_subprocess_exec", return_value=process):
            nio = Qemu.instance().create_nio({"type": "nio_udp", "lport": 4242, "rport": 4243, "rhost": "127.0.0.1"})
            await vm.adapter_add_nio_binding(0, nio)
            await vm.start()
            assert vm.is_running()
            await vm.stop()
            assert vm.is_running() is False
            process.terminate.assert_called_with()


@pytest.mark.asyncio
async def test_termination_callback(vm):

    vm.status = "started"
    with NotificationManager.instance().queue() as queue:
        await vm._termination_callback(0)
        assert vm.status == "stopped"

        await queue.get(1)  #  Ping

        (action, event, kwargs) = await queue.get(1)
        assert action == "node.updated"
        assert event == vm


@pytest.mark.skipif(sys.platform.startswith("win"), reason="Not supported on Windows")
@pytest.mark.asyncio
async def test_termination_callback_error(vm, tmpdir):

    with open(str(tmpdir / "qemu.log"), "w+") as f:
        f.write("BOOMM")

    vm.status = "started"
    vm._stdout_file = str(tmpdir / "qemu.log")

    with NotificationManager.instance().queue() as queue:
        await vm._termination_callback(1)
        assert vm.status == "stopped"

        await queue.get(1)  # Ping

        (action, event, kwargs) = queue.get_nowait()
        assert action == "node.updated"
        assert event == vm

        (action, event, kwargs) = queue.get_nowait()
        assert action == "log.error"
        assert event["message"] == "QEMU process has stopped, return code: 1\nBOOMM"


@pytest.mark.asyncio
async def test_reload(vm):

    with asyncio_patch("gns3server.compute.qemu.QemuVM._control_vm") as mock:
        await vm.reload()
        assert mock.called_with("system_reset")


@pytest.mark.asyncio
async def test_suspend(vm):

    control_vm_result = MagicMock()
    control_vm_result.match.group.decode.return_value = "running"
    with asyncio_patch("gns3server.compute.qemu.QemuVM._control_vm", return_value=control_vm_result) as mock:
        await vm.suspend()
        assert mock.called_with("system_reset")


@pytest.mark.asyncio
async def test_add_nio_binding_udp(vm):

    nio = Qemu.instance().create_nio({"type": "nio_udp", "lport": 4242, "rport": 4243, "rhost": "127.0.0.1", "filters": {}})
    assert nio.lport == 4242
    await vm.adapter_add_nio_binding(0, nio)
    assert nio.lport == 4242


@pytest.mark.asyncio
async def test_port_remove_nio_binding(vm):

    nio = Qemu.instance().create_nio({"type": "nio_udp", "lport": 4242, "rport": 4243, "rhost": "127.0.0.1", "filters": {}})
    await vm.adapter_add_nio_binding(0, nio)
    await vm.adapter_remove_nio_binding(0)
    assert vm._ethernet_adapters[0].ports[0] is None


@pytest.mark.asyncio
async def test_close(vm, port_manager):

    vm.manager.get_qemu_version = AsyncioMagicMock(return_value="3.1.0")
    with asyncio_patch("gns3server.compute.qemu.QemuVM.start_wrap_console"):
        with asyncio_patch("asyncio.create_subprocess_exec", return_value=MagicMock()):
            await vm.start()

            console_port = vm.console

            await vm.close()

            # Raise an exception if the port is not free
            port_manager.reserve_tcp_port(console_port, vm.project)

            assert vm.is_running() is False


def test_set_qemu_path(vm, tmpdir, fake_qemu_binary):

    # Raise because none
    with pytest.raises(QemuError):
        vm.qemu_path = None

    # Should not crash with unicode characters
    if sys.platform.startswith("win"):
        path = str(tmpdir / "\u62FF" / "qemu-system-mipsw.exe")
    else:
        path = str(tmpdir / "\u62FF" / "qemu-system-mips")

    os.makedirs(str(tmpdir / "\u62FF"))

    # Raise because file doesn't exists
    with pytest.raises(QemuError):
        vm.qemu_path = path

    with open(path, "w+") as f:
        f.write("1")

    # Raise because file is not executable
    if not sys.platform.startswith("win"):
        with pytest.raises(QemuError):
            vm.qemu_path = path
        os.chmod(path, stat.S_IRUSR | stat.S_IWUSR | stat.S_IXUSR)

    vm.qemu_path = path
    assert vm.qemu_path == path
    assert vm.platform == "mips"


def test_set_qemu_path_environ(vm, tmpdir, fake_qemu_binary):

    # It should find the binary in the path
    vm.qemu_path = "qemu-system-x86_64"

    assert vm.qemu_path == fake_qemu_binary
    assert vm.platform == "x86_64"


def test_set_qemu_path_windows(vm):

    bin_path = os.path.join(os.environ["PATH"], "qemu-system-x86_64w.EXE")
    open(bin_path, "w+").close()
    if not sys.platform.startswith("win"):
        os.chmod(bin_path, stat.S_IRUSR | stat.S_IWUSR | stat.S_IXUSR)

    vm.qemu_path = bin_path

    assert vm.qemu_path == bin_path
    assert vm.platform == "x86_64"


def test_set_qemu_path_old_windows(vm):

    bin_path = os.path.join(os.environ["PATH"], "qemu.exe")
    open(bin_path, "w+").close()
    if not sys.platform.startswith("win"):
        os.chmod(bin_path, stat.S_IRUSR | stat.S_IWUSR | stat.S_IXUSR)

    vm.qemu_path = bin_path

    assert vm.qemu_path == bin_path
    assert vm.platform == "i386"


@pytest.mark.skipif(sys.platform.startswith("win"), reason="Not supported on Windows")
def test_set_qemu_path_kvm_binary(vm, fake_qemu_binary):

    bin_path = os.path.join(os.environ["PATH"], "qemu-kvm")
    with open(bin_path, "w+") as f:
        f.write("1")
    os.chmod(bin_path, stat.S_IRUSR | stat.S_IWUSR | stat.S_IXUSR)

    # It should find the binary in the path
    vm.qemu_path = "qemu-kvm"

    assert vm.qemu_path.endswith("qemu-kvm")
    assert vm.platform == "x86_64"


@pytest.mark.asyncio
async def test_set_platform(compute_project, manager):

    manager.config_disk = None  # avoids conflict with config.img support
    with patch("shutil.which", return_value="/bin/qemu-system-x86_64") as which_mock:
        with patch("gns3server.compute.qemu.QemuVM._check_qemu_path"):
            vm = QemuVM("test", "00010203-0405-0607-0809-0a0b0c0d0e0f", compute_project, manager, platform="x86_64")
            if sys.platform.startswith("win"):
                which_mock.assert_called_with("qemu-system-x86_64w.exe", path=mock.ANY)
            else:
                which_mock.assert_called_with("qemu-system-x86_64", path=mock.ANY)
    assert vm.platform == "x86_64"
    assert vm.qemu_path == "/bin/qemu-system-x86_64"


@pytest.mark.asyncio
async def test_disk_options(vm, tmpdir, fake_qemu_img_binary):

    vm._hda_disk_image = str(tmpdir / "test.qcow2")
    open(vm._hda_disk_image, "w+").close()

    with asyncio_patch("gns3server.compute.qemu.qemu_vm.QemuVM._find_disk_file_format", return_value="qcow2"):
        with asyncio_patch("asyncio.create_subprocess_exec", return_value=MagicMock()) as process:
            options = await vm._disk_options()
            assert process.called
            args, kwargs = process.call_args
            assert args == (fake_qemu_img_binary, "create", "-o", "backing_file={}".format(vm._hda_disk_image), "-F", "qcow2", "-f", "qcow2", os.path.join(vm.working_dir, "hda_disk.qcow2"))

    assert options == ['-drive', 'file=' + os.path.join(vm.working_dir, "hda_disk.qcow2") + ',if=ide,index=0,media=disk,id=drive0']


@pytest.mark.asyncio
async def test_cdrom_option(vm, tmpdir, fake_qemu_img_binary):

    vm.manager.get_qemu_version = AsyncioMagicMock(return_value="3.1.0")
    vm._cdrom_image = str(tmpdir / "test.iso")
    open(vm._cdrom_image, "w+").close()

    options = await vm._build_command()

    assert ' '.join(['-cdrom', str(tmpdir / "test.iso")]) in ' '.join(options)


@pytest.mark.asyncio
async def test_bios_option(vm, tmpdir, fake_qemu_img_binary):

    vm.manager.get_qemu_version = AsyncioMagicMock(return_value="3.1.0")
    vm._bios_image = str(tmpdir / "test.img")
    open(vm._bios_image, "w+").close()
    options = await vm._build_command()
    assert ' '.join(['-bios', str(tmpdir / "test.img")]) in ' '.join(options)


@pytest.mark.asyncio
async def test_vnc_option(vm, fake_qemu_img_binary):

    vm._console_type = 'vnc'
    vm._console = 5905
    options = await vm._build_command()
    assert '-vnc 127.0.0.1:5' in ' '.join(options)


@pytest.mark.asyncio
async def test_spice_option(vm, fake_qemu_img_binary):

    vm._console_type = 'spice'
    vm._console = 5905
    options = await vm._build_command()
    assert '-spice addr=127.0.0.1,port=5905,disable-ticketing' in ' '.join(options)
    assert '-vga qxl' in ' '.join(options)


@pytest.mark.asyncio
async def test_disk_options_multiple_disk(vm, tmpdir, fake_qemu_img_binary):

    vm._hda_disk_image = str(tmpdir / "test0.qcow2")
    vm._hdb_disk_image = str(tmpdir / "test1.qcow2")
    vm._hdc_disk_image = str(tmpdir / "test2.qcow2")
    vm._hdd_disk_image = str(tmpdir / "test3.qcow2")
    open(vm._hda_disk_image, "w+").close()
    open(vm._hdb_disk_image, "w+").close()
    open(vm._hdc_disk_image, "w+").close()
    open(vm._hdd_disk_image, "w+").close()

    with asyncio_patch("gns3server.compute.qemu.qemu_vm.QemuVM._find_disk_file_format", return_value="qcow2"):
        with asyncio_patch("asyncio.create_subprocess_exec", return_value=MagicMock()):
            options = await vm._disk_options()

    assert options == [
        '-drive', 'file=' + os.path.join(vm.working_dir, "hda_disk.qcow2") + ',if=ide,index=0,media=disk,id=drive0',
        '-drive', 'file=' + os.path.join(vm.working_dir, "hdb_disk.qcow2") + ',if=ide,index=1,media=disk,id=drive1',
        '-drive', 'file=' + os.path.join(vm.working_dir, "hdc_disk.qcow2") + ',if=ide,index=2,media=disk,id=drive2',
        '-drive', 'file=' + os.path.join(vm.working_dir, "hdd_disk.qcow2") + ',if=ide,index=3,media=disk,id=drive3'
    ]


@pytest.mark.skipif(sys.platform.startswith("win"), reason="Not supported on Windows")
@pytest.mark.asyncio
async def test_set_process_priority(vm, fake_qemu_img_binary):

    with asyncio_patch("asyncio.create_subprocess_exec", return_value=MagicMock()) as process:
        vm._process = MagicMock()
        vm._process.pid = 42
        vm._process_priority = "low"
        await vm._set_process_priority()
        assert process.called
        args, kwargs = process.call_args
        assert args == ("renice", "-n", "5", "-p", "42")


@pytest.mark.skipif(sys.platform.startswith("win"), reason="Not supported on Windows")
@pytest.mark.asyncio
async def test_set_process_priority_normal(vm, fake_qemu_img_binary):

    with asyncio_patch("asyncio.create_subprocess_exec", return_value=MagicMock()) as process:
        vm._process = MagicMock()
        vm._process.pid = 42
        await vm._set_process_priority()
        assert not process.called


def test_json(vm, compute_project):

    json = vm.asdict()
    assert json["name"] == vm.name
    assert json["project_id"] == compute_project.id


@pytest.mark.asyncio
async def test_control_vm(vm):

    vm._process = MagicMock()
    reader = MagicMock()
    writer = MagicMock()
    with asyncio_patch("asyncio.open_connection", return_value=(reader, writer)):
        res = await vm._control_vm("test")
        assert writer.write.called_with("test")
    assert res is None


@pytest.mark.asyncio
async def test_control_vm_expect_text(vm, running_subprocess_mock):

    vm._process = running_subprocess_mock
    reader = MagicMock()
    writer = MagicMock()
    with asyncio_patch("asyncio.open_connection", return_value=(reader, writer)):

        future = asyncio.Future()
        future.set_result(b"epic product")
        reader.readline.return_value = future

        vm._monitor = 4242
        res = await vm._control_vm("test", [b"epic"])
        assert writer.write.called_with("test")

    assert res == "epic product"


@pytest.mark.asyncio
async def test_build_command(vm, fake_qemu_binary):

    vm.manager.get_qemu_version = AsyncioMagicMock(return_value="3.1.0")
    os.environ["DISPLAY"] = "0:0"
    with asyncio_patch("asyncio.create_subprocess_exec", return_value=MagicMock()):
        cmd = await vm._build_command()
        nio = vm._local_udp_tunnels[0][0]
        assert cmd == [
            fake_qemu_binary,
            "-name",
            "test",
            "-m",
            "256M",
            "-smp",
            "cpus=1,maxcpus=1,sockets=1",
            "-boot",
            "order=c",
            "-uuid",
            vm.id,
            "-serial",
            "telnet:127.0.0.1:{},server,nowait".format(vm._internal_console_port),
            "-net",
            "none",
            "-device",
            "e1000,mac={},netdev=gns3-0".format(vm._mac_address),
            "-netdev",
            "socket,id=gns3-0,udp=127.0.0.1:{},localaddr=127.0.0.1:{}".format(nio.rport, nio.lport),
            "-display",
            "none"
        ]


@pytest.mark.asyncio
async def test_build_command_manual_uuid(vm):
    """
    If user has set a uuid we keep it
    """

    vm.manager.get_qemu_version = AsyncioMagicMock(return_value="3.1.0")
    vm.options = "-uuid e1c307a4-896f-11e6-81a5-3c07547807cc"
    os.environ["DISPLAY"] = "0:0"
    with asyncio_patch("asyncio.create_subprocess_exec", return_value=MagicMock()):
        cmd = await vm._build_command()
        assert "e1c307a4-896f-11e6-81a5-3c07547807cc" in cmd
        assert vm.id not in cmd


@pytest.mark.asyncio
async def test_build_command_kvm(linux_platform, vm, fake_qemu_binary):
    """
    Qemu 2.4 introduce an issue with KVM
    """

    vm.manager.get_qemu_version = AsyncioMagicMock(return_value="2.3.2")
    os.environ["DISPLAY"] = "0:0"
    with asyncio_patch("gns3server.compute.qemu.qemu_vm.QemuVM._run_with_hardware_acceleration", return_value=True):
        with asyncio_patch("asyncio.create_subprocess_exec", return_value=MagicMock()) as process:
            cmd = await vm._build_command()
            nio = vm._local_udp_tunnels[0][0]
            assert cmd == [
                fake_qemu_binary,
                "-name",
                "test",
                "-m",
                "256M",
                "-smp",
                "cpus=1,maxcpus=1,sockets=1",
                "-enable-kvm",
                "-boot",
                "order=c",
                "-uuid",
                vm.id,
                "-serial",
                "telnet:127.0.0.1:{},server,nowait".format(vm._internal_console_port),
                "-net",
                "none",
                "-device",
                "e1000,mac={},netdev=gns3-0".format(vm._mac_address),
                "-netdev",
                "socket,id=gns3-0,udp=127.0.0.1:{},localaddr=127.0.0.1:{}".format(nio.rport, nio.lport),
                "-nographic"
            ]


@pytest.mark.asyncio
async def test_build_command_kvm_2_4(linux_platform, vm, fake_qemu_binary):
    """
    Qemu 2.4 introduce an issue with KVM
    """

    vm.manager.get_qemu_version = AsyncioMagicMock(return_value="2.4.2")
    os.environ["DISPLAY"] = "0:0"
    with asyncio_patch("gns3server.compute.qemu.qemu_vm.QemuVM._run_with_hardware_acceleration", return_value=True):
        with asyncio_patch("asyncio.create_subprocess_exec", return_value=MagicMock()) as process:
            cmd = await vm._build_command()
            nio = vm._local_udp_tunnels[0][0]
            assert cmd == [
                fake_qemu_binary,
                "-name",
                "test",
                "-m",
                "256M",
                "-smp",
                "cpus=1,maxcpus=1,sockets=1",
                "-enable-kvm",
                "-machine",
                "smm=off",
                "-boot",
                "order=c",
                "-uuid",
                vm.id,
                "-serial",
                "telnet:127.0.0.1:{},server,nowait".format(vm._internal_console_port),
                "-net",
                "none",
                "-device",
                "e1000,mac={},netdev=gns3-0".format(vm._mac_address),
                "-netdev",
                "socket,id=gns3-0,udp=127.0.0.1:{},localaddr=127.0.0.1:{}".format(nio.rport, nio.lport),
                "-nographic"
            ]


@pytest.mark.skipif(sys.platform.startswith("win"), reason="Not supported on Windows")
@pytest.mark.asyncio
async def test_build_command_without_display(vm):

    vm.manager.get_qemu_version = AsyncioMagicMock(return_value="2.5.0")
    os.environ["DISPLAY"] = ""
    with asyncio_patch("asyncio.create_subprocess_exec", return_value=MagicMock()):
        cmd = await vm._build_command()
        assert "-nographic" in cmd


@pytest.mark.asyncio
async def test_build_command_two_adapters(vm, fake_qemu_binary):

    vm.manager.get_qemu_version = AsyncioMagicMock(return_value="2.5.0")
    os.environ["DISPLAY"] = "0:0"
    vm.adapters = 2
    with asyncio_patch("asyncio.create_subprocess_exec", return_value=MagicMock()):
        cmd = await vm._build_command()
        nio1 = vm._local_udp_tunnels[0][0]
        nio2 = vm._local_udp_tunnels[1][0]
        assert cmd == [
            fake_qemu_binary,
            "-name",
            "test",
            "-m",
            "256M",
            "-smp",
            "cpus=1,maxcpus=1,sockets=1",
            "-boot",
            "order=c",
            "-uuid",
            vm.id,
            "-serial",
            "telnet:127.0.0.1:{},server,nowait".format(vm._internal_console_port),
            "-net",
            "none",
            "-device",
            "e1000,mac={},netdev=gns3-0".format(vm._mac_address),
            "-netdev",
            "socket,id=gns3-0,udp=127.0.0.1:{},localaddr=127.0.0.1:{}".format(nio1.rport, nio1.lport),
            "-device",
            "e1000,mac={},netdev=gns3-1".format(int_to_macaddress(macaddress_to_int(vm._mac_address) + 1)),
            "-netdev",
            "socket,id=gns3-1,udp=127.0.0.1:{},localaddr=127.0.0.1:{}".format(nio2.rport, nio2.lport),
            "-nographic"
        ]


@pytest.mark.asyncio
async def test_build_command_two_adapters_mac_address(vm):
    """
    Should support multiple base vmac address
    """

    vm.manager.get_qemu_version = AsyncioMagicMock(return_value="2.5.0")
    vm.adapters = 2
    vm.mac_address = "00:00:ab:0e:0f:09"
    mac_0 = vm._mac_address
    mac_1 = int_to_macaddress(macaddress_to_int(vm._mac_address) + 1)
    assert mac_0[:8] == "00:00:ab"
    with asyncio_patch("asyncio.create_subprocess_exec", return_value=MagicMock()):
        cmd = await vm._build_command()
        assert "e1000,mac={},netdev=gns3-0".format(mac_0) in cmd
        assert "e1000,mac={},netdev=gns3-1".format(mac_1) in cmd

    vm.mac_address = "00:42:ab:0e:0f:0a"
    mac_0 = vm._mac_address
    mac_1 = int_to_macaddress(macaddress_to_int(vm._mac_address) + 1)
    assert mac_0[:8] == "00:42:ab"
    with asyncio_patch("asyncio.create_subprocess_exec", return_value=MagicMock()):

        cmd = await vm._build_command()
        assert "e1000,mac={},netdev=gns3-0".format(mac_0) in cmd
        assert "e1000,mac={},netdev=gns3-1".format(mac_1) in cmd


@pytest.mark.asyncio
async def test_build_command_large_number_of_adapters(vm):
    """
    When we have more than 28 interface we need to add a pci bridge for
    additional interfaces
    """

    # It's supported only with Qemu 2.4 and later
    vm.manager.get_qemu_version = AsyncioMagicMock(return_value="2.4.0")

    vm.adapters = 100
    vm.mac_address = "00:00:ab:0e:0f:09"
    mac_0 = vm._mac_address
    mac_1 = int_to_macaddress(macaddress_to_int(vm._mac_address) + 1)
    assert mac_0[:8] == "00:00:ab"
    with asyncio_patch("asyncio.create_subprocess_exec", return_value=MagicMock()):
        cmd = await vm._build_command()

    # Count if we have 100 e1000 adapters in the command
    assert len([l for l in cmd if "e1000" in l ]) == 100
    assert len(vm._ethernet_adapters) == 100

    assert "e1000,mac={},netdev=gns3-0".format(mac_0) in cmd
    assert "e1000,mac={},netdev=gns3-1".format(mac_1) in cmd
    assert "pci-bridge,id=pci-bridge0,bus=dmi_pci_bridge0,chassis_nr=0x1,addr=0x0,shpc=off" not in cmd
    assert "pci-bridge,id=pci-bridge1,bus=dmi_pci_bridge1,chassis_nr=0x1,addr=0x1,shpc=off" in cmd
    assert "pci-bridge,id=pci-bridge2,bus=dmi_pci_bridge2,chassis_nr=0x1,addr=0x2,shpc=off" in cmd
    assert "i82801b11-bridge,id=dmi_pci_bridge1" in cmd

    mac_29 = int_to_macaddress(macaddress_to_int(vm._mac_address) + 29)
    assert "e1000,mac={},bus=pci-bridge1,addr=0x04,netdev=gns3-29".format(mac_29) in cmd
    mac_30 = int_to_macaddress(macaddress_to_int(vm._mac_address) + 30)
    assert "e1000,mac={},bus=pci-bridge1,addr=0x05,netdev=gns3-30".format(mac_30) in cmd
    mac_74 = int_to_macaddress(macaddress_to_int(vm._mac_address) + 74)
    assert "e1000,mac={},bus=pci-bridge2,addr=0x11,netdev=gns3-74".format(mac_74) in cmd

    # Qemu < 2.4 doesn't support large number of adapters
    vm.manager.get_qemu_version = AsyncioMagicMock(return_value="2.0.0")
    with pytest.raises(QemuError):
        with asyncio_patch("asyncio.create_subprocess_exec", return_value=MagicMock()):
            await vm._build_command()
    vm.adapters = 5
    with asyncio_patch("asyncio.create_subprocess_exec", return_value=MagicMock()):
        await vm._build_command()


@pytest.mark.skipif(sys.platform.startswith("win"), reason="Not supported on Windows")
@pytest.mark.asyncio
async def test_build_command_with_invalid_options(vm):

    vm.options = "'test"
    with pytest.raises(QemuError):
        await vm._build_command()


def test_hda_disk_image(vm, images_dir):

    open(os.path.join(images_dir, "test1"), "w+").close()
    vm.hda_disk_image = os.path.join(images_dir, "test1")
    assert vm.hda_disk_image == force_unix_path(os.path.join(images_dir, "test1"))
    open(os.path.join(images_dir, "QEMU", "test2"), "w+").close()
    vm.hda_disk_image = "test2"
    assert vm.hda_disk_image == force_unix_path(os.path.join(images_dir, "QEMU", "test2"))


@pytest.mark.asyncio
async def test_hda_disk_image_non_linked_clone(vm, images_dir, compute_project, manager, fake_qemu_binary):
    """
    Two non linked can't use the same image at the same time
    """

    open(os.path.join(images_dir, "test1"), "w+").close()
    vm.linked_clone = False
    vm.hda_disk_image = os.path.join(images_dir, "test1")
    vm.manager._nodes[vm.id] = vm

    vm2 = QemuVM("test", "00010203-0405-0607-0809-0a0b0c0d0eaa", compute_project, manager, qemu_path=fake_qemu_binary)
    vm2.linked_clone = False
    with pytest.raises(QemuError):
        vm2.hda_disk_image = os.path.join(images_dir, "test1")


def test_hda_disk_image_ova(vm, images_dir):

    os.makedirs(os.path.join(images_dir, "QEMU", "test.ovf"))
    open(os.path.join(images_dir, "QEMU", "test.ovf", "test.vmdk"), "w+").close()
    vm.hda_disk_image = "test.ovf/test.vmdk"
    assert vm.hda_disk_image == force_unix_path(os.path.join(images_dir, "QEMU", "test.ovf", "test.vmdk"))


def test_hdb_disk_image(vm, images_dir):

    open(os.path.join(images_dir, "test1"), "w+").close()
    vm.hdb_disk_image = os.path.join(images_dir, "test1")
    assert vm.hdb_disk_image == force_unix_path(os.path.join(images_dir, "test1"))
    open(os.path.join(images_dir, "QEMU", "test2"), "w+").close()
    vm.hdb_disk_image = "test2"
    assert vm.hdb_disk_image == force_unix_path(os.path.join(images_dir, "QEMU", "test2"))


def test_hdc_disk_image(vm, images_dir):

    open(os.path.join(images_dir, "test1"), "w+").close()
    vm.hdc_disk_image = os.path.join(images_dir, "test1")
    assert vm.hdc_disk_image == force_unix_path(os.path.join(images_dir, "test1"))
    open(os.path.join(images_dir, "QEMU", "test2"), "w+").close()
    vm.hdc_disk_image = "test2"
    assert vm.hdc_disk_image == force_unix_path(os.path.join(images_dir, "QEMU", "test2"))


def test_hdd_disk_image(vm, images_dir):

    open(os.path.join(images_dir, "test1"), "w+").close()
    vm.hdd_disk_image = os.path.join(images_dir, "test1")
    assert vm.hdd_disk_image == force_unix_path(os.path.join(images_dir, "test1"))
    open(os.path.join(images_dir, "QEMU", "test2"), "w+").close()
    vm.hdd_disk_image = "test2"
    assert vm.hdd_disk_image == force_unix_path(os.path.join(images_dir, "QEMU", "test2"))


def test_initrd(vm, images_dir):

    open(os.path.join(images_dir, "test1"), "w+").close()
    vm.initrd = os.path.join(images_dir, "test1")
    assert vm.initrd == force_unix_path(os.path.join(images_dir, "test1"))
    open(os.path.join(images_dir, "QEMU", "test2"), "w+").close()
    vm.initrd = "test2"
    assert vm.initrd == force_unix_path(os.path.join(images_dir, "QEMU", "test2"))


def test_initrd_asa(vm, images_dir):

    with patch("gns3server.compute.project.Project.emit") as mock:
        open(os.path.join(images_dir, "asa842-initrd.gz"), "w+").close()
        vm.initrd = os.path.join(images_dir, "asa842-initrd.gz")
        assert vm.initrd == force_unix_path(os.path.join(images_dir, "asa842-initrd.gz"))
        assert mock.called


def test_options(linux_platform, vm):
    vm.kvm = False
    vm.options = "-usb"
    assert vm.options == "-usb"
    assert vm.kvm is False

    vm.options = "-no-kvm"
    assert vm.options == "-machine accel=tcg"

    vm.options = "-enable-kvm"
    assert vm.options == "-machine accel=kvm"
<<<<<<< HEAD
=======

    vm.options = "-icount 12"
    assert vm.options == "-icount 12"

    vm.options = "-icount 12 -no-kvm"
    assert vm.options == "-icount 12 -machine accel=tcg"
>>>>>>> 6f1feed2


def test_options_windows(windows_platform, vm):
    vm.options = "-no-kvm"
    assert vm.options == "-machine accel=tcg"

    vm.options = "-enable-kvm"
    assert vm.options == ""


def test_get_qemu_img(vm, tmpdir):

    open(str(tmpdir / "qemu-system-x86_64"), "w+").close()
    open(str(tmpdir / "qemu-img"), "w+").close()
    vm._qemu_path = str(tmpdir / "qemu-system-x86_64")
    assert vm._get_qemu_img() == str(tmpdir / "qemu-img")


# def test_get_qemu_img_not_exist(vm, tmpdir):
#
#     open(str(tmpdir / "qemu-system-x86_64"), "w+").close()
#     vm._qemu_path = str(tmpdir / "qemu-system-x86_64")
#     with pytest.raises(QemuError):
#         vm._get_qemu_img()


@pytest.mark.asyncio
async def test_run_with_hardware_acceleration_darwin(darwin_platform, vm):

    vm.manager.config.settings.Qemu.enable_hardware_acceleration = False
    assert await vm._run_with_hardware_acceleration("qemu-system-x86_64", "") is False


@pytest.mark.asyncio
async def test_run_with_hardware_acceleration_windows(windows_platform, vm):

    vm.manager.config.settings.Qemu.enable_hardware_acceleration = False
    assert await vm._run_with_hardware_acceleration("qemu-system-x86_64", "") is False


@pytest.mark.asyncio
async def test_run_with_kvm_linux(linux_platform, vm):

    with patch("os.path.exists", return_value=True) as os_path:
        vm.manager.config.settings.Qemu.enable_hardware_acceleration = True
        assert await vm._run_with_hardware_acceleration("qemu-system-x86_64", "") is True
        os_path.assert_called_with("/dev/kvm")


@pytest.mark.asyncio
async def test_run_with_kvm_linux_options_no_kvm(linux_platform, vm):

    with patch("os.path.exists", return_value=True) as os_path:
<<<<<<< HEAD
        vm.manager.config.settings.Qemu.enable_hardware_acceleration = True
=======
        vm.manager.config.set("Qemu", "enable_kvm", True)
>>>>>>> 6f1feed2
        assert await vm._run_with_hardware_acceleration("qemu-system-x86_64", "-machine accel=tcg") is False


@pytest.mark.asyncio
async def test_run_with_kvm_not_x86(linux_platform, vm):

    with patch("os.path.exists", return_value=True):
        vm.manager.config.settings.Qemu.enable_hardware_acceleration = True
        vm.manager.config.settings.Qemu.require_hardware_acceleration = True
        with pytest.raises(QemuError):
            await vm._run_with_hardware_acceleration("qemu-system-arm", "")


@pytest.mark.asyncio
async def test_run_with_kvm_linux_dev_kvm_missing(linux_platform, vm):

    with patch("os.path.exists", return_value=False):
        vm.manager.config.settings.Qemu.enable_hardware_acceleration = True
        vm.manager.config.settings.Qemu.require_hardware_acceleration = True
        with pytest.raises(QemuError):
            await vm._run_with_hardware_acceleration("qemu-system-x86_64", "")<|MERGE_RESOLUTION|>--- conflicted
+++ resolved
@@ -861,15 +861,6 @@
 
     vm.options = "-enable-kvm"
     assert vm.options == "-machine accel=kvm"
-<<<<<<< HEAD
-=======
-
-    vm.options = "-icount 12"
-    assert vm.options == "-icount 12"
-
-    vm.options = "-icount 12 -no-kvm"
-    assert vm.options == "-icount 12 -machine accel=tcg"
->>>>>>> 6f1feed2
 
 
 def test_options_windows(windows_platform, vm):
@@ -923,12 +914,8 @@
 async def test_run_with_kvm_linux_options_no_kvm(linux_platform, vm):
 
     with patch("os.path.exists", return_value=True) as os_path:
-<<<<<<< HEAD
-        vm.manager.config.settings.Qemu.enable_hardware_acceleration = True
-=======
         vm.manager.config.set("Qemu", "enable_kvm", True)
->>>>>>> 6f1feed2
-        assert await vm._run_with_hardware_acceleration("qemu-system-x86_64", "-machine accel=tcg") is False
+        assert await vm._run_with_hardware_acceleration("qemu-system-x86_64", "-no-kvm") is False
 
 
 @pytest.mark.asyncio
